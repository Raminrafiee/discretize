--- conflicted
+++ resolved
@@ -7,131 +7,7 @@
 import RxFDEM as Rx
 from SimPEG import sp
 
-<<<<<<< HEAD
-
-####################################################
-# Receivers
-####################################################
-
-class Rx(SimPEG.Survey.BaseRx):
-    """
-    Frequency domain receivers
-
-    :param numpy.ndarray locs: receiver locations (ie. :code:`np.r_[x,y,z]`)
-    :param string rxType: reciever type from knownRxTypes
-    """
-
-    knownRxTypes = {
-                    'exr':['e', 'Ex', 'real'],
-                    'eyr':['e', 'Ey', 'real'],
-                    'ezr':['e', 'Ez', 'real'],
-                    'exi':['e', 'Ex', 'imag'],
-                    'eyi':['e', 'Ey', 'imag'],
-                    'ezi':['e', 'Ez', 'imag'],
-
-                    'bxr':['b', 'Fx', 'real'],
-                    'byr':['b', 'Fy', 'real'],
-                    'bzr':['b', 'Fz', 'real'],
-                    'bxi':['b', 'Fx', 'imag'],
-                    'byi':['b', 'Fy', 'imag'],
-                    'bzi':['b', 'Fz', 'imag'],
-
-                    'bxr_sec':['bSecondary', 'Fx', 'real'],
-                    'byr_sec':['bSecondary', 'Fy', 'real'],
-                    'bzr_sec':['bSecondary', 'Fz', 'real'],
-                    'bxi_sec':['bSecondary', 'Fx', 'imag'],
-                    'byi_sec':['bSecondary', 'Fy', 'imag'],
-                    'bzi_sec':['bSecondary', 'Fz', 'imag'],
-
-                    'jxr':['j', 'Fx', 'real'],
-                    'jyr':['j', 'Fy', 'real'],
-                    'jzr':['j', 'Fz', 'real'],
-                    'jxi':['j', 'Fx', 'imag'],
-                    'jyi':['j', 'Fy', 'imag'],
-                    'jzi':['j', 'Fz', 'imag'],
-
-                    'hxr':['h', 'Ex', 'real'],
-                    'hyr':['h', 'Ey', 'real'],
-                    'hzr':['h', 'Ez', 'real'],
-                    'hxi':['h', 'Ex', 'imag'],
-                    'hyi':['h', 'Ey', 'imag'],
-                    'hzi':['h', 'Ez', 'imag'],
-                   }
-    radius = None
-
-    def __init__(self, locs, rxType):
-        SimPEG.Survey.BaseRx.__init__(self, locs, rxType)
-
-    @property
-    def projField(self):
-        """Field Type projection (e.g. e b ...)"""
-        return self.knownRxTypes[self.rxType][0]
-
-    @property
-    def projGLoc(self):
-        """Grid Location projection (e.g. Ex Fy ...)"""
-        return self.knownRxTypes[self.rxType][1]
-
-    @property
-    def projComp(self):
-        """Component projection (real/imag)"""
-        return self.knownRxTypes[self.rxType][2]
-
-    def eval(self, src, mesh, f):
-        """
-        Project fields to recievers to get data.
-
-        :param Source src: FDEM source
-        :param Mesh mesh: mesh used
-        :param Fields f: fields object
-        :rtype: numpy.ndarray
-        :return: fields projected to recievers
-        """
-        P = self.getP(mesh) # get interpolation to recievers
-        u_part_complex = f[src, self.projField]
-        real_or_imag = self.projComp # get the real or imag component
-        u_part = getattr(u_part_complex, real_or_imag)
-        return P*u_part
-
-    def evalDeriv(self, src, mesh, f, v, adjoint=False):
-        """
-        Derivative of projected fields with respect to the inversion model times a vector.
-
-        :param Source src: FDEM source
-        :param Mesh mesh: mesh used
-        :param Fields f: fields object
-        :param numpy.ndarray v: vector to multiply
-        :rtype: numpy.ndarray
-        :return: fields projected to recievers
-        """
-        P = self.getP(mesh)
-
-        if not adjoint:
-            Pv_complex = P * v
-            real_or_imag = self.projComp
-            Pv = getattr(Pv_complex, real_or_imag)
-        elif adjoint:
-            Pv_real = P.T * v
-
-            real_or_imag = self.projComp
-            if real_or_imag == 'imag':
-                Pv = 1j*Pv_real
-            elif real_or_imag == 'real':
-                Pv = Pv_real.astype(complex)
-            else:
-                raise NotImplementedError('must be real or imag')
-
-        return Pv
-
-
-####################################################
-# Survey
-####################################################
-
-class Survey(SimPEG.Survey.BaseSurvey):
-=======
 class Survey(BaseEMSurvey):
->>>>>>> 6de786c9
     """
     Frequency domain electromagnetic survey
 
@@ -139,11 +15,7 @@
     """
 
     srcPair = Src.BaseSrc
-<<<<<<< HEAD
-    rxPair = Rx
-=======
     rxPair = Rx.BaseRx
->>>>>>> 6de786c9
 
     def __init__(self, srcList, **kwargs):
         # Sort these by frequency
