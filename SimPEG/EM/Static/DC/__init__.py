--- conflicted
+++ resolved
@@ -1,14 +1,3 @@
-<<<<<<< HEAD
-from ProblemDC import Problem3D_CC, Problem3D_N, BaseDCProblem
-from ProblemDC_2D import Problem2D_CC, Problem2D_N
-from SurveyDC import Survey, Survey_ky
-import SrcDC as Src   # Pole
-import RxDC as Rx
-from FieldsDC import FieldsDC, Fields_CC, Fields_N
-from FieldsDC_2D import Fields_ky, Fields_ky_CC, Fields_ky_N
-from BoundaryUtils import getxBCyBC_CC
-import Utils
-=======
 from .ProblemDC import Problem3D_CC, Problem3D_N
 from .ProblemDC_2D import Problem2D_CC, Problem2D_N
 from .SurveyDC import Survey, Survey_ky
@@ -17,5 +6,4 @@
 from .FieldsDC import FieldsDC, Fields_CC, Fields_N
 from .FieldsDC_2D import Fields_ky, Fields_ky_CC, Fields_ky_N
 from .BoundaryUtils import getxBCyBC_CC
-from . import Utils
->>>>>>> c2018d2a
+from . import Utils