from __future__ import division
import Utils
import numpy as np
import scipy.sparse as sp
from scipy.sparse.linalg import LinearOperator
from Tests import checkDerivative
from PropMaps import PropMap, Property
from numpy.polynomial import polynomial
from scipy.interpolate import UnivariateSpline
import warnings
from SimPEG.Utils import Zero


class IdentityMap(object):
    """
    SimPEG Map

    """
    __metaclass__ = Utils.SimPEGMetaClass

    def __init__(self, mesh=None, nP=None, **kwargs):
        Utils.setKwargs(self, **kwargs)

        if nP is not None:
<<<<<<< HEAD
            assert type(nP) in [int, long, np.int64], ' Number of parameters must be an integer.'
=======
            assert type(nP) in [int, long], 'Number of parameters '
            'must be an integer.'
>>>>>>> 20b324f0

        self.mesh = mesh
        self._nP = nP

    @property
    def nP(self):
        """
            :rtype: int
            :return: number of parameters that the mapping accepts
        """
        if self._nP is not None:
            return self._nP
        if self.mesh is None:
            return '*'
        return self.mesh.nC

    @property
    def shape(self):
        """
            The default shape is (mesh.nC, nP) if the mesh is defined.
            If this is a meshless mapping (i.e. nP is defined independently)
            the shape will be the the shape (nP,nP).

            :rtype: tuple
            :return: shape of the operator as a tuple (int,int)
        """
        if self._nP is not None:
            return (self.nP, self.nP)
        if self.mesh is None:
            return ('*', self.nP)
        return (self.mesh.nC, self.nP)

    def _transform(self, m):
        """
            Changes the model into the physical property.

            .. note::

                This can be called by the __mul__ property against a
                :meth:numpy.ndarray.

            :param numpy.array m: model
            :rtype: numpy.array
            :return: transformed model

        """
        return m

    def inverse(self, D):
        """
            Changes the physical property into the model.

            .. note::

                The *transformInverse* may not be easy to create in general.

            :param numpy.array D: physical property
            :rtype: numpy.array
            :return: model

        """
        raise NotImplementedError('The transformInverse is not implemented.')

    def deriv(self, m, v=None):
        """
            The derivative of the transformation.

            :param numpy.array m: model
            :rtype: scipy.sparse.csr_matrix
            :return: derivative of transformed model

        """
        if v is not None:
            return v
        return sp.identity(self.nP)

    def test(self, m=None, **kwargs):
        """Test the derivative of the mapping.

            :param numpy.array m: model
            :param kwargs: key word arguments of
                           :meth:`SimPEG.Tests.checkDerivative`
            :rtype: bool
            :return: passed the test?

        """
        print 'Testing {0!s}'.format(str(self))
        if m is None:
            m = abs(np.random.rand(self.nP))
        if 'plotIt' not in kwargs:
            kwargs['plotIt'] = False
        return checkDerivative(lambda m: [self * m, self.deriv(m)], m, num=4,
                               **kwargs)

    def testVec(self, m=None, **kwargs):
        """Test the derivative of the mapping times a vector.

            :param numpy.array m: model
            :param kwargs: key word arguments of
                           :meth:`SimPEG.Tests.checkDerivative`
            :rtype: bool
            :return: passed the test?

        """
        print 'Testing %s' % str(self)
        if m is None:
            m = abs(np.random.rand(self.nP))
        if 'plotIt' not in kwargs:
            kwargs['plotIt'] = False
        return checkDerivative(lambda m: [self*m, lambda x: self.deriv(m, x)],
                               m, num=4, **kwargs)

    def _assertMatchesPair(self, pair):
        assert (isinstance(self, pair) or
            isinstance(self, ComboMap) and isinstance(self.maps[0], pair)
            ), "Mapping object must be an instance of a {0!s} class.".format((pair.__name__))

    def __mul__(self, val):
        if isinstance(val, IdentityMap):
            if not (self.shape[1] == '*' or val.shape[0] == '*') and not self.shape[1] == val.shape[0]:
                raise ValueError('Dimension mismatch in {0!s} and {1!s}.'.format(str(self), str(val)))
            return ComboMap([self, val])

        elif isinstance(val, np.ndarray):
            if not self.shape[1] == '*' and not self.shape[1] == val.shape[0]:
                raise ValueError('Dimension mismatch in {0!s} and np.ndarray{1!s}.'.format(str(self), str(val.shape)))
            return self._transform(val)
        raise Exception('Unrecognized data type to multiply. '
                        'Try a map or a numpy.ndarray!')

    def __str__(self):
        return "{0!s}({1!s},{2!s})".format(self.__class__.__name__, self.shape[0], self.shape[1])


class ComboMap(IdentityMap):
    """
        Combination of various maps.

        The ComboMap holds the information for multiplying and combining
        maps. It also uses the chain rule to create the derivative.
        Remember, any time that you make your own combination of mappings
        be sure to test that the derivative is correct.

    """

    def __init__(self, maps, **kwargs):
        IdentityMap.__init__(self, None, **kwargs)

        self.maps = []
        for ii, m in enumerate(maps):
            assert isinstance(m, IdentityMap), "Unrecognized data type, "
            "inherit from an IdentityMap or ComboMap!"

            if (ii > 0 and not (self.shape[1] == '*' or m.shape[0] == '*') and
                not self.shape[1] == m.shape[0]):
                prev = self.maps[-1]
                errArgs = (prev.__class__.__name__, prev.shape[0], prev.shape[1], m.__class__.__name__, m.shape[0], m.shape[1])
                raise ValueError('Dimension mismatch in map[{0!s}] ({1!s}, {2!s}) and map[{3!s}] ({4!s}, {5!s}).'.format(*errArgs))

            if isinstance(m, ComboMap):
                self.maps += m.maps
            elif isinstance(m, IdentityMap):
                self.maps += [m]

    @property
    def shape(self):
        return (self.maps[0].shape[0], self.maps[-1].shape[1])

    @property
    def nP(self):
        """Number of model properties.

           The number of cells in the
           last dimension of the mesh."""
        return self.maps[-1].nP

    def _transform(self, m):
        for map_i in reversed(self.maps):
            m = map_i * m
        return m

    def deriv(self, m, v=None):

        if v is not None:
            deriv = v
        else:
            deriv = 1

        mi = m
        for map_i in reversed(self.maps):
            deriv = map_i.deriv(mi) * deriv
            mi = map_i * mi
        return deriv

    def __str__(self):
        return 'ComboMap[{0!s}]({1!s},{2!s})'.format(' * '.join([m.__str__() for m in self.maps]), self.shape[0], self.shape[1])


class ExpMap(IdentityMap):
    """
        Electrical conductivity varies over many orders of magnitude, so it is a common
        technique when solving the inverse problem to parameterize and optimize in terms
        of log conductivity. This makes sense not only because it ensures all conductivities
        will be positive, but because this is fundamentally the space where conductivity
        lives (i.e. it varies logarithmically).

        Changes the model into the physical property.

        A common example of this is to invert for electrical conductivity
        in log space. In this case, your model will be log(sigma) and to
        get back to sigma, you can take the exponential:

        .. math::

            m = \log{\sigma}

            \exp{m} = \exp{\log{\sigma}} = \sigma
    """

    def __init__(self, mesh, **kwargs):
        IdentityMap.__init__(self, mesh, **kwargs)

    def _transform(self, m):
        return np.exp(Utils.mkvc(m))

    def inverse(self, D):
        """
            :param numpy.array D: physical property
            :rtype: numpy.array
            :return: model

            The *transformInverse* changes the physical property into the
            model.

            .. math::

                m = \log{\sigma}

        """
        return np.log(Utils.mkvc(D))

    def deriv(self, m, v=None):
        """
            :param numpy.array m: model
            :rtype: scipy.sparse.csr_matrix
            :return: derivative of transformed model

            The *transform* changes the model into the physical property.
            The *transformDeriv* provides the derivative of the *transform*.

            If the model *transform* is:

            .. math::

                m = \log{\sigma}

                \exp{m} = \exp{\log{\sigma}} = \sigma

            Then the derivative is:

            .. math::

                \\frac{\partial \exp{m}}{\partial m} = \\text{sdiag}(\exp{m})
        """
        deriv = Utils.sdiag(np.exp(Utils.mkvc(m)))
        if v is not None:
            return deriv * v
        return deriv


class ReciprocalMap(IdentityMap):
    """
        Reciprocal mapping. For example, electrical resistivity and
        conductivity.

        .. math::

            \\rho = \\frac{1}{\sigma}

    """
    def _transform(self, m):
        return 1.0 / Utils.mkvc(m)

    def inverse(self, D):
        return 1.0 / Utils.mkvc(D)

    def deriv(self, m, v=None):
        # TODO: if this is a tensor, you might have a problem.
        deriv = Utils.sdiag(- Utils.mkvc(m)**(-2))
        if v is not None:
            return deriv * v
        return deriv


class LogMap(IdentityMap):
    """
        Changes the model into the physical property.

        If \\(p\\) is the physical property and \\(m\\) is the model, then

        .. math::

            p = \\log(m)

        and

        .. math::

            m = \\exp(p)

        NOTE: If you have a model which is log conductivity
        (ie. \\(m = \\log(\\sigma)\\)),
        you should be using an ExpMap

    """

    def __init__(self, mesh, **kwargs):
        IdentityMap.__init__(self, mesh, **kwargs)

    def _transform(self, m):
        return np.log(Utils.mkvc(m))

    def deriv(self, m, v=None):
        mod = Utils.mkvc(m)
        deriv = np.zeros(mod.shape)
        tol = 1e-16 # zero
        ind = np.greater_equal(np.abs(mod), tol)
        deriv[ind] = 1.0/mod[ind]
        if v is not None:
            return Utils.sdiag(deriv)*v
        return Utils.sdiag(deriv)

    def inverse(self, m):
        return np.exp(Utils.mkvc(m))


class SurjectFull(IdentityMap):
    """
    SurjectFull

    Given a scalar, the SurjectFull maps the value to the
    full model space.
    """

    def __init__(self, mesh, **kwargs):
        IdentityMap.__init__(self, mesh, **kwargs)

    @property
    def nP(self):
        return 1

    def _transform(self, m):
        """
            :param m: model (scalar)
            :rtype: numpy.array
            :return: transformed model
        """
        return np.ones(self.mesh.nC) * m

    def deriv(self, m, v=None):
        """
            :param numpy.array m: model
            :rtype: numpy.array
            :return: derivative of transformed model
        """
        deriv = np.ones([self.mesh.nC, 1])
        if v is not None:
            return deriv * v
        return deriv


class FullMap(SurjectFull):
    """FullMap is depreciated. Use SurjectVertical1DMap instead.
    """
    def __init__(self, mesh, **kwargs):
        warnings.warn(
            "`FullMap` is deprecated and will be removed in future versions."
            " Use `SurjectFull` instead",
            FutureWarning)
        SurjectFull.__init__(self, mesh, **kwargs)


class SurjectVertical1D(IdentityMap):
    """SurjectVertical1DMap

        Given a 1D vector through the last dimension
        of the mesh, this will extend to the full
        model space.
    """

    def __init__(self, mesh, **kwargs):
        IdentityMap.__init__(self, mesh, **kwargs)

    @property
    def nP(self):
        """Number of model properties.

           The number of cells in the
           last dimension of the mesh."""
        return self.mesh.vnC[self.mesh.dim-1]

    def _transform(self, m):
        """
            :param numpy.array m: model
            :rtype: numpy.array
            :return: transformed model
        """
        repNum = self.mesh.vnC[:self.mesh.dim-1].prod()
        return Utils.mkvc(m).repeat(repNum)

    def deriv(self, m, v=None):
        """
            :param numpy.array m: model
            :rtype: scipy.sparse.csr_matrix
            :return: derivative of transformed model
        """
        repNum = self.mesh.vnC[:self.mesh.dim-1].prod()
        repVec = sp.csr_matrix(
                               (np.ones(repNum),
                                (range(repNum), np.zeros(repNum))
                                ), shape=(repNum, 1))
        deriv = sp.kron(sp.identity(self.nP), repVec)
        if v is not None:
            return deriv * v
        return deriv


class Vertical1DMap(SurjectVertical1D):
    """
        Vertical1DMap is depreciated. Use SurjectVertical1D instead.
    """
    def __init__(self, mesh, **kwargs):
        warnings.warn(
            "`Vertical1DMap` is deprecated and will be removed in future"
            "versions. Use `SurjectVertical1D` instead",
            FutureWarning)
        SurjectVertical1D.__init__(self, mesh, **kwargs)


class Surject2Dto3D(IdentityMap):
    """Map2Dto3D

        Given a 2D vector, this will extend to the full
        3D model space.
    """

    normal = 'Y'  #: The normal

    def __init__(self, mesh, **kwargs):
        assert mesh.dim == 3, 'Surject2Dto3D Only works for a 3D Mesh'
        IdentityMap.__init__(self, mesh, **kwargs)
        assert self.normal in ['X', 'Y', 'Z'], ('For now, only "Y"'
                                                ' normal is supported')

    @property
    def nP(self):
        """Number of model properties.

           The number of cells in the
           last dimension of the mesh."""
        if self.normal == 'Z':
            return self.mesh.nCx * self.mesh.nCy
        elif self.normal == 'Y':
            return self.mesh.nCx * self.mesh.nCz
        elif self.normal == 'X':
            return self.mesh.nCy * self.mesh.nCz

    def _transform(self, m):
        """
            :param numpy.array m: model
            :rtype: numpy.array
            :return: transformed model
        """
        m = Utils.mkvc(m)
        if self.normal == 'Z':
            return Utils.mkvc(m.reshape(self.mesh.vnC[[0,1]], order='F'
                                        )[:, :, np.newaxis].repeat(self.mesh.nCz,
                                                                   axis=2))
        elif self.normal == 'Y':
            return Utils.mkvc(m.reshape(self.mesh.vnC[[0,2]], order='F'
                                        )[:, np.newaxis, :].repeat(self.mesh.nCy,
                                                                   axis=1))
        elif self.normal == 'X':
            return Utils.mkvc(m.reshape(self.mesh.vnC[[1,2]], order='F'
                                        )[np.newaxis, :, :].repeat(self.mesh.nCx,
                                                                   axis=0))

    def deriv(self, m, v=None):
        """
            :param numpy.array m: model
            :rtype: scipy.sparse.csr_matrix
            :return: derivative of transformed model
        """
        inds = self * np.arange(self.nP)
        nC, nP = self.mesh.nC, self.nP
        P = sp.csr_matrix((np.ones(nC),
                           (range(nC), inds)
                           ), shape=(nC, nP))
        if v is not None:
            return P * v
        return P


class Map2Dto3D(Surject2Dto3D):
    """Map2Dto3D is depreciated. Use Surject2Dto3D instead
    """

    def __init__(self, mesh, **kwargs):
        warnings.warn(
            "`Map2Dto3D` is deprecated and will be removed in future versions."
            " Use `Surject2Dto3D` instead",
            FutureWarning)
        Surject2Dto3D.__init__(self, mesh, **kwargs)


class Mesh2Mesh(IdentityMap):
    """
        Takes a model on one mesh are translates it to another mesh.
<<<<<<< HEAD

        .. plot::

            from SimPEG import *
            import matplotlib.pyplot as plt
            M = Mesh.TensorMesh([100,100])
            h1 = Utils.meshTensor([(6,7,-1.5),(6,10),(6,7,1.5)])
            h1 = h1/h1.sum()
            M2 = Mesh.TensorMesh([h1,h1])
            V = Utils.ModelBuilder.randomModel(M.vnC, seed=79, its=50)
            v = Utils.mkvc(V)
            modh = Maps.Mesh2Mesh([M,M2])
            modH = Maps.Mesh2Mesh([M2,M])
            H = modH * v
            h = modh * H
            ax = plt.subplot(131)
            M.plotImage(v, ax=ax)
            ax.set_title('Fine Mesh (Original)')
            ax = plt.subplot(132)
            M2.plotImage(H,clim=[0,1],ax=ax)
            ax.set_title('Course Mesh')
            ax = plt.subplot(133)
            M.plotImage(h,clim=[0,1],ax=ax)
            ax.set_title('Fine Mesh (Interpolated)')
            plt.show()


=======
>>>>>>> 20b324f0
    """

    def __init__(self, meshes, **kwargs):
        Utils.setKwargs(self, **kwargs)

        assert type(meshes) is list, "meshes must be a list of two meshes"
        assert len(meshes) == 2, "meshes must be a list of two meshes"
        assert meshes[0].dim == meshes[1].dim, ("The two meshes must be the "
                                                "same dimension")

        self.mesh  = meshes[0]
        self.mesh2 = meshes[1]

        self.P = self.mesh2.getInterpolationMat(self.mesh.gridCC, 'CC',
                                                zerosOutside=True)

    @property
    def shape(self):
        """Number of parameters in the model."""
        return (self.mesh.nC, self.mesh2.nC)

    @property
    def nP(self):
        """Number of parameters in the model."""
        return self.mesh2.nC

    def _transform(self, m):
        return self.P * m

    def deriv(self, m, v=None):
        if v is not None:
            return self.P * v
        return self.P


class InjectActiveCells(IdentityMap):
    """
        Active model parameters.

    """

    indActive = None  #: Active Cells
    valInactive = None  #: Values of inactive Cells
    nC = None  #: Number of cells in the full model

    def __init__(self, mesh, indActive, valInactive, nC=None):
        self.mesh = mesh

        self.nC = nC or mesh.nC

        if indActive.dtype is not bool:
            z = np.zeros(self.nC, dtype=bool)
            z[indActive] = True
            indActive = z
        self.indActive = indActive
        self.indInactive = np.logical_not(indActive)
        if Utils.isScalar(valInactive):
            self.valInactive = np.ones(self.nC)*float(valInactive)
        else:
            self.valInactive = np.ones(self.nC)
            self.valInactive[self.indInactive] = valInactive.copy()

        self.valInactive[self.indActive] = 0

        inds = np.nonzero(self.indActive)[0]
        self.P = sp.csr_matrix((np.ones(inds.size), (inds, range(inds.size))),
                               shape=(self.nC, self.nP)
                               )

    @property
    def shape(self):
        return (self.nC, self.nP)

    @property
    def nP(self):
        """Number of parameters in the model."""
        return self.indActive.sum()

    def _transform(self, m):
        return self.P * m + self.valInactive

    def inverse(self, D):
        return self.P.T*D

    def deriv(self, m, v=None):
        if v is not None:
            return self.P * v
        return self.P


class ActiveCells(InjectActiveCells):
    """ActiveCells is depreciated. Use InjectActiveCells instead.
    """

    def __init__(self, mesh, indActive, valInactive, nC=None):
        warnings.warn(
            "`ActiveCells` is deprecated and will be removed in future "
            "versions. Use `InjectActiveCells` instead",
            FutureWarning)
        InjectActiveCells.__init__(self, mesh, indActive, valInactive, nC)


class Weighting(IdentityMap):
    """
        Model weight parameters.
    """

    weights = None  #: Active Cells
    nC = None  #: Number of cells in the full model

    def __init__(self, mesh, weights=None, nC=None):
        self.mesh = mesh

        self.nC = nC or mesh.nC

        if weights is None:
            weights = np.ones(self.nC)

        self.weights = np.array(weights, dtype=float)

        self.P = Utils.sdiag(self.weights)

    @property
    def shape(self):
        return (self.nC, self.nP)

    @property
    def nP(self):
        """Number of parameters in the model."""
        return self.nC

    def _transform(self, m):
        return self.P*m

    def inverse(self, D):
        Pinv = Utils.sdiag(self.weights**(-1.))
        return Pinv*D

    def deriv(self, m, v=None):
        if v is not None:
            return self.P * v
        return self.P

class Projection(IdentityMap):
    """
        A map to rearrange parameters

    """


    def __init__(self, indTo, indFrom, shape, mesh=None, **kwargs):

        assert len(indTo) == len(indFrom)

        self.P = sp.csr_matrix((np.ones(len(indTo)), (indTo, indFrom)), shape=shape)
        self._shape = shape

        super(Projection, self).__init__(mesh, **kwargs)

    @property
    def shape(self):
        return self._shape

    @property
    def nP(self):
        """Number of parameters in the model."""
        return self.shape[1]

    def _transform(self, m):
        return self.P*m

    def deriv(self, m):
        return self.P


class ComplexMap(IdentityMap):
    """ComplexMap

        default nP is nC in the mesh times 2 [real, imag]

    """
    def __init__(self, mesh, nP=None):
        IdentityMap.__init__(self, mesh)
        if nP is not None:
            assert nP % 2 == 0, 'nP must be even.'
        self._nP = nP or (self.mesh.nC * 2)

    @property
    def nP(self):
        return self._nP

    @property
    def shape(self):
        return (self.nP/2, self.nP)

    def _transform(self, m):
        nC = self.mesh.nC
        return m[:nC] + m[nC:]*1j

    def deriv(self, m, v=None):
        nC = self.nP/2
        shp = (nC, nC*2)

        def fwd(v):
            return v[:nC] + v[nC:]*1j

        def adj(v):
            return np.r_[v.real, v.imag]
        if v is not None:
            return LinearOperator(shp, matvec=fwd, rmatvec=adj) * v
        return LinearOperator(shp, matvec=fwd, rmatvec=adj)

    # inverse = deriv


class ParametricCircleMap(IdentityMap):
    """ParametricCircleMap

        Parameterize the model space using a circle in a wholespace.

        .. math::

            \sigma(m) = \sigma_1 + (\sigma_2 - \sigma_1)\left(
            \\arctan\left(100*\sqrt{(\\vec{x}-x_0)^2 + (\\vec{y}-y_0)}-r
            \\right) \pi^{-1} + 0.5\\right)

        Define the model as:

        .. math::

            m = [\sigma_1, \sigma_2, x_0, y_0, r]

    """

    slope = 1e-1

    def __init__(self, mesh, logSigma=True):
        assert mesh.dim == 2, "Working for a 2D mesh only right now. "
        "But it isn't that hard to change.. :)"
        IdentityMap.__init__(self, mesh)
        # TODO: this should be done through a composition with and ExpMap
        self.logSigma = logSigma

    @property
    def nP(self):
        return 5

    def _transform(self, m):
        a = self.slope
        sig1, sig2, x, y, r = m[0], m[1], m[2], m[3], m[4]
        if self.logSigma:
            sig1, sig2 = np.exp(sig1), np.exp(sig2)
        X = self.mesh.gridCC[:, 0]
        Y = self.mesh.gridCC[:, 1]
        return sig1 + (sig2 - sig1)*(np.arctan(a*(np.sqrt((X-x)**2 +
                                     (Y-y)**2) - r))/np.pi + 0.5)

    def deriv(self, m, v=None):
        a = self.slope
        sig1, sig2, x, y, r = m[0], m[1], m[2], m[3], m[4]
        if self.logSigma:
            sig1, sig2 = np.exp(sig1), np.exp(sig2)
        X = self.mesh.gridCC[:, 0]
        Y = self.mesh.gridCC[:, 1]
        if self.logSigma:
            g1 = -(np.arctan(a*(-r + np.sqrt((X - x)**2 + (Y - y)**2)))/np.pi +
                   0.5)*sig1 + sig1
            g2 = (np.arctan(a*(-r + np.sqrt((X - x)**2 + (Y - y)**2)))/np.pi +
                  0.5)*sig2
        else:
            g1 = -(np.arctan(a*(-r + np.sqrt((X - x)**2 + (Y - y)**2)))/np.pi +
                   0.5) + 1.0
            g2 = (np.arctan(a*(-r + np.sqrt((X - x)**2 + (Y - y)**2)))/np.pi +
                  0.5)
        g3 = a*(-X + x)*(-sig1 + sig2)/(np.pi*(a**2*(-r + np.sqrt((X - x)**2 +
                                        (Y - y)**2))**2 + 1)*np.sqrt((X - x)**2
                                        + (Y - y)**2))
        g4 = a*(-Y + y)*(-sig1 + sig2)/(np.pi*(a**2*(-r + np.sqrt((X - x)**2 +
                                        (Y - y)**2))**2 + 1)*np.sqrt((X - x)**2
                                        + (Y - y)**2))
        g5 = -a*(-sig1 + sig2)/(np.pi*(a**2*(-r + np.sqrt((X - x)**2 +
                                (Y - y)**2))**2 + 1))

        if v is not None:
            return sp.csr_matrix(np.c_[g1, g2, g3, g4, g5]) * v
        return sp.csr_matrix(np.c_[g1, g2, g3, g4, g5])


class CircleMap(ParametricCircleMap):
    """CircleMap is depreciated. Use ParametricCircleMap instead.
    """

    def __init__(self, mesh, logSigma=True):
        warnings.warn(
            "`CircleMap` is deprecated and will be removed in future "
            "versions. Use `ParametricCircleMap` instead",
            FutureWarning)
        ParametricCircleMap.__init__(self, mesh, logSigma)


class ParametricPolyMap(IdentityMap):

    """PolyMap

        Parameterize the model space using a polynomials in a wholespace.

        ..math::

            y = \mathbf{V} c

        Define the model as:

        ..math::

            m = [\sigma_1, \sigma_2, c]

        Can take in an actInd vector to account for topography.

    """

    def __init__(self, mesh, order, logSigma=True, normal='X', actInd=None):
        IdentityMap.__init__(self, mesh)
        self.logSigma = logSigma
        self.order = order
        self.normal = normal
        self.actInd = actInd

        if getattr(self, 'actInd', None) is None:
            self.actInd = range(self.mesh.nC)
            self.nC = self.mesh.nC

        else:
            self.nC = len(self.actInd)

    slope = 1e4

    @property
    def shape(self):
        return (self.nC, self.nP)

    @property
    def nP(self):
        if np.isscalar(self.order):
            nP = self.order+3
        else:
            nP = (self.order[0]+1)*(self.order[1]+1)+2
        return nP

    def _transform(self, m):
        # Set model parameters
        alpha = self.slope
        sig1, sig2 = m[0], m[1]
        c = m[2:]
        if self.logSigma:
            sig1, sig2 = np.exp(sig1), np.exp(sig2)

        # 2D
        if self.mesh.dim == 2:
            X = self.mesh.gridCC[self.actInd, 0]
            Y = self.mesh.gridCC[self.actInd, 1]
            if self.normal == 'X':
                f = polynomial.polyval(Y, c) - X
            elif self.normal == 'Y':
                f = polynomial.polyval(X, c) - Y
            else:
                raise(Exception("Input for normal = X or Y or Z"))

        # 3D
        elif self.mesh.dim == 3:
            X = self.mesh.gridCC[self.actInd, 0]
            Y = self.mesh.gridCC[self.actInd, 1]
            Z = self.mesh.gridCC[self.actInd, 2]

            if self.normal == 'X':
                f = (polynomial.polyval2d(Y, Z, c.reshape((self.order[0]+1,
                     self.order[1]+1))) - X)
            elif self.normal == 'Y':
                f = (polynomial.polyval2d(X, Z, c.reshape((self.order[0]+1,
                     self.order[1]+1))) - Y)
            elif self.normal == 'Z':
                f = (polynomial.polyval2d(X, Y, c.reshape((self.order[0]+1,
                     self.order[1]+1))) - Z)
            else:
                raise(Exception("Input for normal = X or Y or Z"))

        else:
            raise(Exception("Only supports 2D"))

        return sig1+(sig2-sig1)*(np.arctan(alpha*f)/np.pi+0.5)

    def deriv(self, m, v=None):
        alpha = self.slope
        sig1, sig2, c = m[0], m[1], m[2:]
        if self.logSigma:
            sig1, sig2 = np.exp(sig1), np.exp(sig2)

        # 2D
        if self.mesh.dim == 2:
            X = self.mesh.gridCC[self.actInd, 0]
            Y = self.mesh.gridCC[self.actInd, 1]

            if self.normal == 'X':
                f = polynomial.polyval(Y, c) - X
                V = polynomial.polyvander(Y, len(c)-1)
            elif self.normal == 'Y':
                f = polynomial.polyval(X, c) - Y
                V = polynomial.polyvander(X, len(c)-1)
            else:
                raise(Exception("Input for normal = X or Y or Z"))

        # 3D
        elif self.mesh.dim == 3:
            X = self.mesh.gridCC[self.actInd, 0]
            Y = self.mesh.gridCC[self.actInd, 1]
            Z = self.mesh.gridCC[self.actInd, 2]

            if self.normal == 'X':
                f = (polynomial.polyval2d(Y, Z, c.reshape((self.order[0]+1,
                     self.order[1]+1))) - X)
                V = polynomial.polyvander2d(Y, Z, self.order)
            elif self.normal == 'Y':
                f = (polynomial.polyval2d(X, Z, c.reshape((self.order[0]+1,
                     self.order[1]+1))) - Y)
                V = polynomial.polyvander2d(X, Z, self.order)
            elif self.normal == 'Z':
                f = (polynomial.polyval2d(X, Y, c.reshape((self.order[0]+1,
                     self.order[1]+1))) - Z)
                V = polynomial.polyvander2d(X, Y, self.order)
            else:
                raise(Exception("Input for normal = X or Y or Z"))

        if self.logSigma:
            g1 = -(np.arctan(alpha*f)/np.pi + 0.5)*sig1 + sig1
            g2 = (np.arctan(alpha*f)/np.pi + 0.5)*sig2
        else:
            g1 = -(np.arctan(alpha*f)/np.pi + 0.5) + 1.0
            g2 = (np.arctan(alpha*f)/np.pi + 0.5)

        g3 = Utils.sdiag(alpha*(sig2-sig1)/(1.+(alpha*f)**2)/np.pi)*V

        if v is not None:
            return sp.csr_matrix(np.c_[g1, g2, g3]) * v
        return sp.csr_matrix(np.c_[g1, g2, g3])


class PolyMap(ParametricPolyMap):

    """PolyMap is depreciated. Use ParametricSplineMap instead.

    """

    def __init__(self, mesh, order, logSigma=True, normal='X', actInd=None):
        warnings.warn(
            "`PolyMap` is deprecated and will be removed in future "
            "versions. Use `ParametricSplineMap` instead",
            FutureWarning)
        ParametricPolyMap(self, mesh, order, logSigma, normal, actInd)


class ParametricSplineMap(IdentityMap):

    """SplineMap

        Parameterize the boundary of two geological units using
        a spline interpolation

        ..math::

            g = f(x)-y

        Define the model as:

        ..math::

            m = [\sigma_1, \sigma_2, y]

    """

    slope = 1e4

    def __init__(self, mesh, pts, ptsv=None, order=3, logSigma=True,
                 normal='X'):
        IdentityMap.__init__(self, mesh)
        self.logSigma = logSigma
        self.order = order
        self.normal = normal
        self.pts = pts
        self.npts = np.size(pts)
        self.ptsv = ptsv
        self.spl = None

    @property
    def nP(self):
        if self.mesh.dim == 2:
            return np.size(self.pts)+2
        elif self.mesh.dim == 3:
            return np.size(self.pts)*2+2
        else:
            raise(Exception("Only supports 2D and 3D"))

    def _transform(self, m):
        # Set model parameters
        alpha = self.slope
        sig1, sig2 = m[0], m[1]
        c = m[2:]
        if self.logSigma:
            sig1, sig2 = np.exp(sig1), np.exp(sig2)
        # 2D
        if self.mesh.dim == 2:
            X = self.mesh.gridCC[:, 0]
            Y = self.mesh.gridCC[:, 1]
            self.spl = UnivariateSpline(self.pts, c, k=self.order, s=0)
            if self.normal == 'X':
                f = self.spl(Y) - X
            elif self.normal == 'Y':
                f = self.spl(X) - Y
            else:
                raise(Exception("Input for normal = X or Y or Z"))

        # 3D:
        # Comments:
        # Make two spline functions and link them using linear interpolation.
        # This is not quite direct extension of 2D to 3D case
        # Using 2D interpolation  is possible

        elif self.mesh.dim == 3:
            X = self.mesh.gridCC[:, 0]
            Y = self.mesh.gridCC[:, 1]
            Z = self.mesh.gridCC[:, 2]

            npts = np.size(self.pts)
            if np.mod(c.size, 2):
                raise(Exception("Put even points!"))

            self.spl = {"splb": UnivariateSpline(self.pts, c[:npts],
                                                 k=self.order, s=0),
                        "splt": UnivariateSpline(self.pts, c[npts:],
                                                 k=self.order, s=0)}

            if self.normal == 'X':
                zb = self.ptsv[0]
                zt = self.ptsv[1]
                flines = ((self.spl["splt"](Y) - self.spl["splb"](Y)) *
                          (Z - zb) / (zt - zb) + self.spl["splb"](Y))
                f = flines - X
            # elif self.normal =='Y':
            # elif self.normal =='Z':
            else:
                raise(Exception("Input for normal = X or Y or Z"))
        else:
            raise(Exception("Only supports 2D and 3D"))

        return sig1+(sig2-sig1)*(np.arctan(alpha*f)/np.pi+0.5)

    def deriv(self, m, v=None):
        alpha = self.slope
        sig1, sig2,  c = m[0], m[1], m[2:]
        if self.logSigma:
            sig1, sig2 = np.exp(sig1), np.exp(sig2)
        # 2D
        if self.mesh.dim == 2:
            X = self.mesh.gridCC[:, 0]
            Y = self.mesh.gridCC[:, 1]

            if self.normal == 'X':
                f = self.spl(Y) - X
            elif self.normal == 'Y':
                f = self.spl(X) - Y
            else:
                raise(Exception("Input for normal = X or Y or Z"))
        # 3D
        elif self.mesh.dim == 3:
            X = self.mesh.gridCC[:, 0]
            Y = self.mesh.gridCC[:, 1]
            Z = self.mesh.gridCC[:, 2]
            if self.normal =='X':
                zb = self.ptsv[0]
                zt = self.ptsv[1]
                flines = ((self.spl["splt"](Y)-self.spl["splb"](Y)) *
                          (Z - zb) / (zt - zb) + self.spl["splb"](Y))
                f = flines - X
            # elif self.normal =='Y':
            # elif self.normal =='Z':
            else:
                raise(Exception("Not Implemented for Y and Z, your turn :)"))

        if self.logSigma:
            g1 = -(np.arctan(alpha*f)/np.pi + 0.5)*sig1 + sig1
            g2 = (np.arctan(alpha*f)/np.pi + 0.5)*sig2
        else:
            g1 = -(np.arctan(alpha*f)/np.pi + 0.5) + 1.0
            g2 = (np.arctan(alpha*f)/np.pi + 0.5)

        if self.mesh.dim == 2:
            g3 = np.zeros((self.mesh.nC, self.npts))
            if self.normal == 'Y':
                # Here we use perturbation to compute sensitivity
                # TODO: bit more generalization of this ...
                # Modfications for X and Z directions ...
                for i in range(np.size(self.pts)):
                    ctemp = c[i]
                    ind = np.argmin(abs(self.mesh.vectorCCy-ctemp))
                    ca = c.copy()
                    cb = c.copy()
                    dy = self.mesh.hy[ind]*1.5
                    ca[i] = ctemp+dy
                    cb[i] = ctemp-dy
                    spla = UnivariateSpline(self.pts, ca, k=self.order, s=0)
                    splb = UnivariateSpline(self.pts, cb, k=self.order, s=0)
                    fderiv = (spla(X)-splb(X))/(2*dy)
                    g3[:, i] = Utils.sdiag(alpha*(sig2-sig1) /
                                           (1.+(alpha*f)**2) / np.pi)*fderiv

        elif self.mesh.dim == 3:
            g3 = np.zeros((self.mesh.nC, self.npts*2))
            if self.normal == 'X':
                # Here we use perturbation to compute sensitivity
                for i in range(self.npts*2):
                    ctemp = c[i]
                    ind = np.argmin(abs(self.mesh.vectorCCy-ctemp))
                    ca = c.copy()
                    cb = c.copy()
                    dy = self.mesh.hy[ind]*1.5
                    ca[i] = ctemp+dy
                    cb[i] = ctemp-dy

                    # treat bottom boundary
                    if i < self.npts:
                        splba = UnivariateSpline(self.pts, ca[:self.npts],
                                                 k=self.order, s=0)
                        splbb = UnivariateSpline(self.pts, cb[:self.npts],
                                                 k=self.order, s=0)
                        flinesa = ((self.spl["splt"](Y) - splba(Y)) * (Z-zb) /
                                   (zt-zb) + splba(Y) - X)
                        flinesb = ((self.spl["splt"](Y) - splbb(Y)) * (Z-zb) /
                                   (zt-zb) + splbb(Y) - X)

                    # treat top boundary
                    else:
                        splta = UnivariateSpline(self.pts, ca[self.npts:],
                                                 k=self.order, s=0)
                        spltb = UnivariateSpline(self.pts, ca[self.npts:],
                                                 k=self.order, s=0)
                        flinesa = ((self.spl["splt"](Y) - splta(Y)) * (Z-zb) /
                                   (zt-zb) + splta(Y) - X)
                        flinesb = ((self.spl["splt"](Y) - spltb(Y)) * (Z-zb) /
                                   (zt-zb) + spltb(Y) - X)
                    fderiv = (flinesa-flinesb)/(2*dy)
                    g3[:, i] = Utils.sdiag(alpha*(sig2-sig1) /
                                           (1.+(alpha*f)**2) / np.pi)*fderiv
        else:
            raise(Exception("Not Implemented for Y and Z, your turn :)"))

<<<<<<< HEAD
class ParametrizedLayer(IdentityMap):
    """
        Parametrized Layer Space

        m = [val_background, val_layer, layer_center, layer_thickness]


        .. plot::
            :include-source:

            from SimPEG import Mesh, Maps, np
            import matplotlib.pyplot as plt

            fig, ax = plt.subplots(1,1,figsize=(2,3))

            mesh = Mesh.TensorMesh([50,50],x0='CC')
            mapping = Maps.ParametrizedLayer(mesh)
            m = np.hstack(np.r_[1., 2., -0.1, 0.2])
            rho = mapping._transform(m)
            mesh.plotImage(rho, ax=ax)

        **Required**

        :param Mesh mesh: SimPEG Mesh, 2D or 3D

        **Optional**

        :param float slopeFact: arctan slope factor - divided by the minimum h spacing to give the slope of the arctan functions
        :param float slope: slope of the arctan function
        :param numpy.ndarray indActive: bool vector with

    """

    slopeFact = 1e2 # will be scaled by the mesh.
    slope = None
    indActive = None

    def __init__(self, mesh, **kwargs):

        super(ParametrizedLayer, self).__init__(mesh, **kwargs)


        if self.slope is None:
            self.slope = self.slopeFact / np.hstack(self.mesh.h).min()

        self.x = [self.mesh.gridCC[:,0] if self.indActive is None else self.mesh.gridCC[self.indActive,0]][0]

        if self.mesh.dim > 1:
            self.y = [self.mesh.gridCC[:,1] if self.indActive is None else self.mesh.gridCC[self.indActive,1]][0]

        if self.mesh.dim > 2:
            self.z = [self.mesh.gridCC[:,2] if self.indActive is None else self.mesh.gridCC[self.indActive,2]][0]

    @property
    def nP(self):
        return 4

    @property
    def shape(self):
        if self.indActive is not None:
            return (sum(self.indActive), self.nP)
        return (self.mesh.nC, self.nP)

    def mDict(self, m):
        return {
                'val_background': m[0],
                'val_layer': m[1],
                'layer_center': m[2],
                'layer_thickness': m[3],
                }

    def _atanfct(self, xyz, xyzi, slope):
        return np.arctan(slope * (xyz - xyzi))/np.pi + 0.5

    def _atanfctDeriv(self, xyz, xyzi, slope):
        # d/dx(atan(x)) = 1/(1+x**2)
        x = slope * (xyz - xyzi)
        dx = - slope
        return (1./(1 + x**2))/np.pi * dx

    def _atanLayer(self, mDict):
        if self.mesh.dim == 2:
            z = self.y
        elif self.mesh.dim == 3:
            z = self.z

        layer_bottom = mDict['layer_center'] - mDict['layer_thickness'] / 2.
        layer_top = mDict['layer_center'] + mDict['layer_thickness'] / 2.
        return self._atanfct(z, layer_bottom, self.slope)*self._atanfct(z, layer_top, -self.slope)

    def _atanLayerDeriv_layer_center(self, mDict):
        if self.mesh.dim == 2:
            z = self.y
        elif self.mesh.dim == 3:
            z = self.z

        layer_bottom = mDict['layer_center'] - mDict['layer_thickness'] / 2.
        layer_top = mDict['layer_center'] + mDict['layer_thickness'] / 2.

        return (self._atanfctDeriv(z, layer_bottom, self.slope)*self._atanfct(z, layer_top, -self.slope)
                + self._atanfct(z, layer_bottom, self.slope)*self._atanfctDeriv(z, layer_top, -self.slope))

    def _atanLayerDeriv_layer_thickness(self, mDict):
        if self.mesh.dim == 2:
            z = self.y
        elif self.mesh.dim == 3:
            z = self.z

        layer_bottom = mDict['layer_center'] - mDict['layer_thickness'] / 2.
        layer_top = mDict['layer_center'] + mDict['layer_thickness'] / 2.
=======
        if v is not None:
            return sp.csr_matrix(np.c_[g1, g2, g3]) * v
        return sp.csr_matrix(np.c_[g1, g2, g3])
>>>>>>> 20b324f0

        return (-0.5*self._atanfctDeriv(z, layer_bottom, self.slope)*self._atanfct(z, layer_top, -self.slope)
                + 0.5*self._atanfct(z, layer_bottom, self.slope)*self._atanfctDeriv(z, layer_top, -self.slope))

<<<<<<< HEAD
    def layer_cont(self, mDict):
        return mDict['val_background'] + (mDict['val_layer'] - mDict['val_background'])*self._atanLayer(mDict)

    def _transform(self, m):
        mDict = self.mDict(m)
        return self.layer_cont(mDict)

    def _deriv_val_background(self, mDict):
        return np.ones_like(self.x) - self._atanLayer(mDict)

    def _deriv_val_layer(self, mDict):
        return self._atanLayer(mDict)

    def _deriv_layer_center(self, mDict):
        return (mDict['val_layer']-mDict['val_background'])*self._atanLayerDeriv_layer_center(mDict)

    def _deriv_layer_thickness(self, mDict):
        return (mDict['val_layer']-mDict['val_background'])*self._atanLayerDeriv_layer_thickness(mDict)

    def deriv(self, m):

        mDict = self.mDict(m)

        return sp.csr_matrix(np.vstack([
            self._deriv_val_background(mDict),
            self._deriv_val_layer(mDict),
            self._deriv_layer_center(mDict),
            self._deriv_layer_thickness(mDict),
            ]).T)


class ParametrizedCasingAndLayer(ParametrizedLayer):
    """
        Parametrized layered space with casing.

        m = [val_background, val_layer, val_casing, val_insideCasing, layer_center, layer_thickness, casing_radius, casing_thickness, casing_bottom, casing_top]
    """

    def __init__(self, mesh, **kwargs):

        assert mesh._meshType == 'CYL', 'Parametrized Casing in a layer map only works for a cyl mesh.'

        super(ParametrizedCasingAndLayer, self).__init__(mesh, **kwargs)


    @property
    def nP(self):
        return 10

    @property
    def shape(self):
        if self.indActive is not None:
            return (sum(self.indActive), self.nP)
        return (self.mesh.nC, self.nP)

    def mDict(self, m):
        #m = [val_background, val_layer, val_casing, val_insideCasing, layer_center, layer_thickness, casing_radius, casing_thickness, casing_bottom, casing_top]
        return {
                    'val_background': m[0],
                    'val_layer': m[1],
                    'val_casing': m[2],
                    'val_insideCasing': m[3],
                    'layer_center': m[4],
                    'layer_thickness': m[5],
                    'casing_radius': m[6],
                    'casing_thickness': m[7],
                    'casing_bottom': m[8],
                    'casing_top': m[9]
               }

    def _atanCasingLength(self, mDict):
        return (self._atanfct(self.z, mDict['casing_top'], -self.slope)
                * self._atanfct(self.z, mDict['casing_bottom'], self.slope))

    def _atanCasingLengthDeriv_casing_top(self, mDict):
        return (self._atanfctDeriv(self.z, mDict['casing_top'], -self.slope)
                * self._atanfct(self.z, mDict['casing_bottom'], self.slope))

    def _atanCasingLengthDeriv_casing_bottom(self, mDict):
        return (self._atanfct(self.z, mDict['casing_top'], -self.slope)
                * self._atanfctDeriv(self.z, mDict['casing_bottom'], self.slope))

    def _atanInsideCasing(self, mDict):
        casing_a = mDict['casing_radius'] - 0.5*mDict['casing_thickness']
        return (self._atanCasingLength(mDict)
                * self._atanfct(self.x, casing_a, -self.slope))

    def _atanInsideCasingDeriv_casing_radius(self, mDict):
        casing_a = mDict['casing_radius'] - 0.5*mDict['casing_thickness']
        return (self._atanCasingLength(mDict)
                * self._atanfctDeriv(self.x, casing_a, -self.slope))

    def _atanInsideCasingDeriv_casing_thickness(self, mDict):
        casing_a = mDict['casing_radius'] - 0.5*mDict['casing_thickness']
        return (self._atanCasingLength(mDict)
                * - 0.5*self._atanfctDeriv(self.x, casing_a, -self.slope))

    def _atanInsideCasingDeriv_casing_top(self, mDict):
        casing_a = mDict['casing_radius'] - 0.5*mDict['casing_thickness']
        return (self._atanCasingLengthDeriv_casing_top(mDict)
                * self._atanfct(self.x, casing_a, -self.slope))

    def _atanInsideCasingDeriv_casing_bottom(self, mDict):
        casing_a = mDict['casing_radius'] - 0.5*mDict['casing_thickness']
        return (self._atanCasingLengthDeriv_casing_bottom(mDict)
                * self._atanfct(self.x, casing_a, -self.slope))

    def _atanCasing(self, mDict):
        casing_a, casing_b = mDict['casing_radius'] - 0.5*mDict['casing_thickness'], mDict['casing_radius'] + 0.5*mDict['casing_thickness']
        return (self._atanCasingLength(mDict)
                * self._atanfct(self.x, casing_a, self.slope)
                * self._atanfct(self.x, casing_b, -self.slope))

    def _atanCasingDeriv_casing_radius(self, mDict):
        casing_a, casing_b = mDict['casing_radius'] - 0.5*mDict['casing_thickness'], mDict['casing_radius'] + 0.5*mDict['casing_thickness']
        return (self._atanCasingLength(mDict) * (
                self._atanfctDeriv(self.x, casing_a, self.slope)
                * self._atanfct(self.x, casing_b, -self.slope)
                +
                self._atanfct(self.x, casing_a, self.slope)
                * self._atanfctDeriv(self.x, casing_b, -self.slope)
                ))

    def _atanCasingDeriv_casing_thickness(self, mDict):
        casing_a, casing_b = mDict['casing_radius'] - 0.5*mDict['casing_thickness'], mDict['casing_radius'] + 0.5*mDict['casing_thickness']
        return (self._atanCasingLength(mDict) * (
                - 0.5*self._atanfctDeriv(self.x, casing_a, self.slope)
                * 0.5*self._atanfct(self.x, casing_b, -self.slope)
                +
                - 0.5*self._atanfct(self.x, casing_a, self.slope)
                * 0.5*self._atanfctDeriv(self.x, casing_b, -self.slope)
                ))

    def _atanCasingDeriv_casing_bottom(self, mDict):
        casing_a, casing_b = mDict['casing_radius'] - 0.5*mDict['casing_thickness'], mDict['casing_radius'] + 0.5*mDict['casing_thickness']
        return (self._atanCasingLengthDeriv_casing_bottom(mDict)
                * self._atanfct(self.x, casing_a, self.slope)
                * self._atanfct(self.x, casing_b, -self.slope))

    def _atanCasingDeriv_casing_top(self, mDict):
        casing_a, casing_b = mDict['casing_radius'] - 0.5*mDict['casing_thickness'], mDict['casing_radius'] + 0.5*mDict['casing_thickness']
        return (self._atanCasingLengthDeriv_casing_top(mDict)
                * self._atanfct(self.x, casing_a, self.slope)
                * self._atanfct(self.x, casing_b, -self.slope))

    def layer_cont(self, mDict):
        return mDict['val_background'] + (mDict['val_layer']-mDict['val_background']) * self._atanLayer(mDict) # contribution from the layered background


    def _transform(self, m):

        mDict = self.mDict(m)

        # assemble the model
        layer = self.layer_cont(mDict)
        casing = (mDict['val_casing'] - layer) * self._atanCasing(mDict)
        insideCasing = (mDict['val_insideCasing'] - layer) * self._atanInsideCasing(mDict)

        return layer + casing + insideCasing


    def _deriv_val_background(self, mDict):
        d_layer_cont_dval_background = 1. - self._atanLayer(mDict) # contribution from the layered background
        d_casing_cont_dval_background = -1. * d_layer_cont_dval_background * self._atanCasing(mDict)
        d_insideCasing_cont_dval_background = -1. * d_layer_cont_dval_background * self._atanInsideCasing(mDict)
        return d_layer_cont_dval_background + d_casing_cont_dval_background + d_insideCasing_cont_dval_background

    def _deriv_val_layer(self, mDict):
        d_layer_cont_dval_layer = self._atanLayer(mDict)
        d_casing_cont_dval_layer = -1. * d_layer_cont_dval_layer * self._atanCasing(mDict)
        d_insideCasing_cont_dval_layer = -1. * d_layer_cont_dval_layer * self._atanInsideCasing(mDict)
        return d_layer_cont_dval_layer + d_casing_cont_dval_layer + d_insideCasing_cont_dval_layer

    def _deriv_val_casing(self, mDict):
        d_layer_cont_dval_casing = 0.
        d_casing_cont_dval_casing = self._atanCasing(mDict)
        d_insideCasing_cont_dval_casing = 0.
        return d_layer_cont_dval_casing + d_casing_cont_dval_casing + d_insideCasing_cont_dval_casing

    def _deriv_val_insideCasing(self, mDict):
        d_layer_cont_dval_insideCasing = 0.
        d_casing_cont_dval_insideCasing = 0.
        d_insideCasing_cont_dval_insideCasing = self._atanInsideCasing(mDict)
        return d_layer_cont_dval_insideCasing + d_casing_cont_dval_insideCasing + d_insideCasing_cont_dval_insideCasing

    def _deriv_layer_center(self, mDict):
        d_layer_cont_dlayer_center = (mDict['val_layer'] - mDict['val_background']) * self._atanLayerDeriv_layer_center(mDict)
        d_casing_cont_dlayer_center =  - d_layer_cont_dlayer_center * self._atanCasing(mDict)
        d_insideCasing_cont_dlayer_center = - d_layer_cont_dlayer_center * self._atanInsideCasing(mDict)
        return d_layer_cont_dlayer_center + d_casing_cont_dlayer_center + d_insideCasing_cont_dlayer_center

    def _deriv_layer_thickness(self, mDict):
        d_layer_cont_dlayer_thickness = (mDict['val_layer']-mDict['val_background']) * self._atanLayerDeriv_layer_thickness(mDict)
        d_casing_cont_dlayer_thickness =  - d_layer_cont_dlayer_thickness * self._atanCasing(mDict)
        d_insideCasing_cont_dlayer_thickness = - d_layer_cont_dlayer_thickness * self._atanInsideCasing(mDict)
        return d_layer_cont_dlayer_thickness + d_casing_cont_dlayer_thickness + d_insideCasing_cont_dlayer_thickness

    def _deriv_casing_radius(self, mDict):
        layer = self.layer_cont(mDict)
        d_layer_cont_dcasing_radius = 0.
        d_casing_cont_dcasing_radius = (mDict['val_casing'] - layer) * self._atanCasingDeriv_casing_radius(mDict)
        d_insideCasing_cont_dcasing_radius = (mDict['val_insideCasing'] - layer) * self._atanInsideCasingDeriv_casing_radius(mDict)
        return d_layer_cont_dcasing_radius + d_casing_cont_dcasing_radius + d_insideCasing_cont_dcasing_radius

    def _deriv_casing_thickness(self, mDict):
        d_layer_cont_dcasing_thickness = 0.
        d_casing_cont_dcasing_thickness = (mDict['val_casing'] - self.layer_cont(mDict)) * self._atanCasingDeriv_casing_thickness(mDict)
        d_insideCasing_cont_dcasing_thickness = (mDict['val_insideCasing'] - self.layer_cont(mDict)) * self._atanInsideCasingDeriv_casing_thickness(mDict)
        return d_layer_cont_dcasing_thickness + d_casing_cont_dcasing_thickness + d_insideCasing_cont_dcasing_thickness

    def _deriv_casing_bottom(self, mDict):
        d_layer_cont_dcasing_bottom = 0.
        d_casing_cont_dcasing_bottom = (mDict['val_casing'] - self.layer_cont(mDict)) * self._atanCasingDeriv_casing_bottom(mDict)
        d_insideCasing_cont_dcasing_bottom = (mDict['val_insideCasing'] - self.layer_cont(mDict)) * self._atanInsideCasingDeriv_casing_bottom(mDict)
        return d_layer_cont_dcasing_bottom + d_casing_cont_dcasing_bottom + d_insideCasing_cont_dcasing_bottom

    def _deriv_casing_top(self, mDict):
        d_layer_cont_dcasing_top = 0.
        d_casing_cont_dcasing_top = (mDict['val_casing'] - self.layer_cont(mDict)) * self._atanCasingDeriv_casing_top(mDict)
        d_insideCasing_cont_dcasing_top = (mDict['val_insideCasing'] - self.layer_cont(mDict)) * self._atanInsideCasingDeriv_casing_top(mDict)
        return d_layer_cont_dcasing_top + d_casing_cont_dcasing_top + d_insideCasing_cont_dcasing_top


    def deriv(self, m):

        mDict = self.mDict(m)

        return sp.csr_matrix(np.vstack([
                self._deriv_val_background(mDict),
                self._deriv_val_layer(mDict),
                self._deriv_val_casing(mDict),
                self._deriv_val_insideCasing(mDict),
                self._deriv_layer_center(mDict),
                self._deriv_layer_thickness(mDict),
                self._deriv_casing_radius(mDict),
                self._deriv_casing_thickness(mDict),
                self._deriv_casing_bottom(mDict),
                self._deriv_casing_top(mDict),
                ]).T)



class ParametrizedBlockInLayer(ParametrizedLayer):
    """
        Parametrized Block in a Layered Space

        For 2D:
        m = [val_background, val_layer, val_block, layer_center, layer_thickness, block_x0, block_dx]

        For 3D:
        m = [val_background, val_layer, val_block, layer_center, layer_thickness, block_x0, block_y0, block_dx, block_dy]

        .. plot::
            :include-source:

            from SimPEG import Mesh, Maps, np
            import matplotlib.pyplot as plt

            fig, ax = plt.subplots(1,1,figsize=(2,3))

            mesh = Mesh.TensorMesh([50,50],x0='CC')
            mapping = Maps.ParametrizedBlockInLayer(mesh)
            m = np.hstack(np.r_[1., 2., 3., -0.1, 0.2, 0.3, 0.2])
            rho = mapping._transform(m)
            mesh.plotImage(rho, ax=ax)

        **Required**

        :param Mesh mesh: SimPEG Mesh, 2D or 3D

        **Optional**

        :param float slopeFact: arctan slope factor - divided by the minimum h spacing to give the slope of the arctan functions
        :param float slope: slope of the arctan function
        :param numpy.ndarray indActive: bool vector with

    """

    def __init__(self, mesh, **kwargs):

        super(ParametrizedBlockInLayer, self).__init__(mesh, **kwargs)

    @property
    def nP(self):
        if self.mesh.dim == 2:
            return 7
        elif self.mesh.dim == 3:
            return 9

    @property
    def shape(self):
        if self.indActive is not None:
            return (sum(self.indActive), self.nP)
        return (self.mesh.nC, self.nP)

    def _mDict2d(self, m):
        return{
                'val_background': m[0],
                'val_layer': m[1],
                'val_block': m[2],
                'layer_center': m[3],
                'layer_thickness': m[4],
                'x0_block': m[5],
                'dx_block': m[6]
              }

    def _mDict3d(self, m):
        return{
                'val_background': m[0],
                'val_layer': m[1],
                'val_block': m[2],
                'layer_center': m[3],
                'layer_thickness': m[4],
                'x0_block': m[5],
                'y0_block': m[6],
                'dx_block': m[7],
                'dy_block': m[8]
              }

    def mDict(self, m):
        if self.mesh.dim == 2:
            return self._mDict2d(m)
        elif self.mesh.dim == 3:
            return self._mDict3d(m)

    def _atanBlock2d(self, mDict):
        return (self._atanLayer(mDict)
                          * self._atanfct(self.x, mDict['x0_block'] - 0.5*mDict['dx_block'], self.slope)
                          * self._atanfct(self.x, mDict['x0_block'] + 0.5*mDict['dx_block'], -self.slope))

    def _atanBlock2dDeriv_layer_center(self, mDict):
        return (self._atanLayerDeriv_layer_center(mDict)
                          * self._atanfct(self.x, mDict['x0_block'] - 0.5*mDict['dx_block'], self.slope)
                          * self._atanfct(self.x, mDict['x0_block'] + 0.5*mDict['dx_block'], -self.slope))

    def _atanBlock2dDeriv_layer_thickness(self, mDict):
        return (self._atanLayerDeriv_layer_thickness(mDict)
                          * self._atanfct(self.x, mDict['x0_block'] - 0.5*mDict['dx_block'], self.slope)
                          * self._atanfct(self.x, mDict['x0_block'] + 0.5*mDict['dx_block'], -self.slope))


    def _atanBlock2dDeriv_x0(self, mDict):
        return self._atanLayer(mDict) * (
                    (self._atanfctDeriv(self.x, mDict['x0_block'] - 0.5*mDict['dx_block'], self.slope)
                    * self._atanfct(self.x, mDict['x0_block'] + 0.5*mDict['dx_block'], -self.slope))
                    +
                    (self._atanfct(self.x, mDict['x0_block'] - 0.5*mDict['dx_block'], self.slope)
                    * self._atanfctDeriv(self.x, mDict['x0_block'] + 0.5*mDict['dx_block'], -self.slope))
                    )

    def _atanBlock2dDeriv_dx(self, mDict):
        return self._atanLayer(mDict) * (
                    (self._atanfctDeriv(self.x, mDict['x0_block'] - 0.5*mDict['dx_block'], self.slope) * -0.5
                    * self._atanfct(self.x, mDict['x0_block'] + 0.5*mDict['dx_block'], -self.slope))
                    +
                    (self._atanfct(self.x, mDict['x0_block'] - 0.5*mDict['dx_block'], self.slope)
                    * self._atanfctDeriv(self.x, mDict['x0_block'] + 0.5*mDict['dx_block'], -self.slope) * 0.5)
                    )

    def _atanBlock3d(self, mDict):
        return (self._atanLayer(mDict)
                      * self._atanfct(self.x, mDict['x0_block'] - 0.5*mDict['dx_block'], self.slope)
                      * self._atanfct(self.x, mDict['x0_block'] + 0.5*mDict['dx_block'], -self.slope)
                      * self._atanfct(self.y, mDict['y0_block'] - 0.5*mDict['dy_block'], self.slope)
                      * self._atanfct(self.y, mDict['y0_block'] + 0.5*mDict['dy_block'], -self.slope))


    def _atanBlock3dDeriv_layer_center(self, mDict):
        return (self._atanLayerDeriv_layer_center(mDict)
                      * self._atanfct(self.x, mDict['x0_block'] - 0.5*mDict['dx_block'], self.slope)
                      * self._atanfct(self.x, mDict['x0_block'] + 0.5*mDict['dx_block'], -self.slope)
                      * self._atanfct(self.y, mDict['y0_block'] - 0.5*mDict['dy_block'], self.slope)
                      * self._atanfct(self.y, mDict['y0_block'] + 0.5*mDict['dy_block'], -self.slope))

    def _atanBlock3dDeriv_layer_thickness(self, mDict):
        return (self._atanLayerDeriv_layer_thickness(mDict)
                      * self._atanfct(self.x, mDict['x0_block'] - 0.5*mDict['dx_block'], self.slope)
                      * self._atanfct(self.x, mDict['x0_block'] + 0.5*mDict['dx_block'], -self.slope)
                      * self._atanfct(self.y, mDict['y0_block'] - 0.5*mDict['dy_block'], self.slope)
                      * self._atanfct(self.y, mDict['y0_block'] + 0.5*mDict['dy_block'], -self.slope))


    def _atanBlock3dDeriv_x0(self, mDict):
        return self._atanLayer(mDict) * (
                    (self._atanfctDeriv(self.x, mDict['x0_block'] - 0.5*mDict['dx_block'], self.slope)
                    * self._atanfct(self.x, mDict['x0_block'] + 0.5*mDict['dx_block'], -self.slope)
                    * self._atanfct(self.y, mDict['y0_block'] - 0.5*mDict['dy_block'], self.slope)
                    * self._atanfct(self.y, mDict['y0_block'] + 0.5*mDict['dy_block'], -self.slope))
                    +
                    (self._atanfct(self.x, mDict['x0_block'] - 0.5*mDict['dx_block'], self.slope)
                    * self._atanfctDeriv(self.x, mDict['x0_block'] + 0.5*mDict['dx_block'], -self.slope)
                    * self._atanfct(self.y, mDict['y0_block'] - 0.5*mDict['dy_block'], self.slope)
                    * self._atanfct(self.y, mDict['y0_block'] + 0.5*mDict['dy_block'], -self.slope))
                    )

    def _atanBlock3dDeriv_y0(self, mDict):
        return self._atanLayer(mDict) * (
                    (self._atanfct(self.x, mDict['x0_block'] - 0.5*mDict['dx_block'], self.slope)
                    * self._atanfct(self.x, mDict['x0_block'] + 0.5*mDict['dx_block'], -self.slope)
                    * self._atanfctDeriv(self.y, mDict['y0_block'] - 0.5*mDict['dy_block'], self.slope)
                    * self._atanfct(self.y, mDict['y0_block'] + 0.5*mDict['dy_block'], -self.slope))
                    +
                    (self._atanfct(self.x, mDict['x0_block'] - 0.5*mDict['dx_block'], self.slope)
                    * self._atanfct(self.x, mDict['x0_block'] + 0.5*mDict['dx_block'], -self.slope)
                    * self._atanfct(self.y, mDict['y0_block'] - 0.5*mDict['dy_block'], self.slope)
                    * self._atanfctDeriv(self.y, mDict['y0_block'] + 0.5*mDict['dy_block'], -self.slope))
                    )

    def _atanBlock3dDeriv_dx(self, mDict):
        return self._atanLayer(mDict) * (
                    (self._atanfctDeriv(self.x, mDict['x0_block'] - 0.5*mDict['dx_block'], self.slope) * -0.5
                    * self._atanfct(self.x, mDict['x0_block'] + 0.5*mDict['dx_block'], -self.slope)
                    * self._atanfct(self.y, mDict['y0_block'] - 0.5*mDict['dy_block'], self.slope)
                    * self._atanfct(self.y, mDict['y0_block'] + 0.5*mDict['dy_block'], -self.slope))
                    +
                    (self._atanfct(self.x, mDict['x0_block'] - 0.5*mDict['dx_block'], self.slope)
                    * self._atanfctDeriv(self.x, mDict['x0_block'] + 0.5*mDict['dx_block'], -self.slope) * 0.5
                    * self._atanfct(self.y, mDict['y0_block'] - 0.5*mDict['dy_block'], self.slope)
                    * self._atanfct(self.y, mDict['y0_block'] + 0.5*mDict['dy_block'], -self.slope))
                    )

    def _atanBlock3dDeriv_dy(self, mDict):
        return self._atanLayer(mDict) * (
                    (self._atanfct(self.x, mDict['x0_block'] - 0.5*mDict['dx_block'], self.slope)
                    * self._atanfct(self.x, mDict['x0_block'] + 0.5*mDict['dx_block'], -self.slope)
                    * self._atanfctDeriv(self.y, mDict['y0_block'] - 0.5*mDict['dy_block'], self.slope) * -0.5
                    * self._atanfct(self.y, mDict['y0_block'] + 0.5*mDict['dy_block'], -self.slope))
                    +
                    (self._atanfct(self.x, mDict['x0_block'] - 0.5*mDict['dx_block'], self.slope)
                    * self._atanfct(self.x, mDict['x0_block'] + 0.5*mDict['dx_block'], -self.slope)
                    * self._atanfct(self.y, mDict['y0_block'] - 0.5*mDict['dy_block'], self.slope)
                    * self._atanfctDeriv(self.y, mDict['y0_block'] + 0.5*mDict['dy_block'], -self.slope) * 0.5)
                    )


    def _transform2d(self, m):
        mDict = self.mDict(m)
        # assemble the model
        layer_cont = mDict['val_background'] + (mDict['val_layer']-mDict['val_background'])*self._atanLayer(mDict) # contribution from the layered background
        block_cont = (mDict['val_block']-layer_cont)*self._atanBlock2d(mDict) # perturbation due to the block

        return layer_cont + block_cont

    def _deriv2d_val_background(self, mDict):
        d_layer_dval_background = np.ones_like(self.x) - self._atanLayer(mDict)
        d_block_dval_background = (-d_layer_dval_background)*self._atanBlock2d(mDict)
        return d_layer_dval_background + d_block_dval_background

    def _deriv2d_val_layer(self, mDict):
        d_layer_dval_layer = self._atanLayer(mDict)
        d_block_dval_layer = (-d_layer_dval_layer)*self._atanBlock2d(mDict)
        return d_layer_dval_layer + d_block_dval_layer

    def _deriv2d_val_block(self, mDict):
        d_layer_dval_block = 0.
        d_block_dval_block = (1.-d_layer_dval_block)*self._atanBlock2d(mDict)
        return d_layer_dval_block + d_block_dval_block

    def _deriv2d_layer_center(self, mDict):
        d_layer_dlayer_center = (mDict['val_layer']-mDict['val_background'])*self._atanLayerDeriv_layer_center(mDict)
        d_block_dlayer_center = ((mDict['val_block']-self.layer_cont(mDict))*self._atanBlock2dDeriv_layer_center(mDict)
                                    - d_layer_dlayer_center*self._atanBlock2d(mDict))
        return d_layer_dlayer_center + d_block_dlayer_center

    def _deriv2d_layer_thickness(self, mDict):
        d_layer_dlayer_thickness = (mDict['val_layer']-mDict['val_background'])*self._atanLayerDeriv_layer_thickness(mDict)
        d_block_dlayer_thickness = ((mDict['val_block']-self.layer_cont(mDict))*self._atanBlock2dDeriv_layer_thickness(mDict)
                                    - d_layer_dlayer_thickness*self._atanBlock2d(mDict))
        return d_layer_dlayer_thickness + d_block_dlayer_thickness

    def _deriv2d_x0_block(self, mDict):
        d_layer_dx0 = 0.
        d_block_dx0 = (mDict['val_block']-self.layer_cont(mDict))*self._atanBlock2dDeriv_x0(mDict)
        return d_layer_dx0 + d_block_dx0

    def _deriv2d_dx_block(self, mDict):
        d_layer_ddx = 0.
        d_block_ddx = (mDict['val_block']-self.layer_cont(mDict))*self._atanBlock2dDeriv_dx(mDict)
        return d_layer_ddx + d_block_ddx

    def _deriv2d(self, m):
        mDict = self.mDict(m)

        return np.vstack([
                            self._deriv2d_val_background(mDict),
                            self._deriv2d_val_layer(mDict),
                            self._deriv2d_val_block(mDict),
                            self._deriv2d_layer_center(mDict),
                            self._deriv2d_layer_thickness(mDict),
                            self._deriv2d_x0_block(mDict),
                            self._deriv2d_dx_block(mDict)
                        ]).T

    def _transform3d(self, m):
        # parse model
        mDict = self.mDict(m)

        # assemble the model
        layer_cont = mDict['val_background'] + (mDict['val_layer']-mDict['val_background'])*self._atanLayer(mDict) # contribution from the layered background
        block_cont = (mDict['val_block']-layer_cont)*self._atanBlock3d(mDict) # perturbation due to the block

        return layer_cont + block_cont

    def _deriv3d_val_background(self, mDict):
        d_layer_dval_background = np.ones_like(self.x) - self._atanLayer(mDict)
        d_block_dval_background = (-d_layer_dval_background)*self._atanBlock3d(mDict)
        return d_layer_dval_background + d_block_dval_background

    def _deriv3d_val_layer(self, mDict):
        d_layer_dval_layer = self._atanLayer(mDict)
        d_block_dval_layer = (-d_layer_dval_layer)*self._atanBlock3d(mDict)
        return d_layer_dval_layer + d_block_dval_layer

    def _deriv3d_val_block(self, mDict):
        d_layer_dval_block = 0.
        d_block_dval_block = (1.-d_layer_dval_block)*self._atanBlock3d(mDict)
        return d_layer_dval_block + d_block_dval_block

    def _deriv3d_layer_center(self, mDict):
        d_layer_dlayer_center = (mDict['val_layer']-mDict['val_background'])*self._atanLayerDeriv_layer_center(mDict)
        d_block_dlayer_center = ((mDict['val_block']-self.layer_cont(mDict))*self._atanBlock3dDeriv_layer_center(mDict)
                                    - d_layer_dlayer_center*self._atanBlock3d(mDict))
        return d_layer_dlayer_center + d_block_dlayer_center

    def _deriv3d_layer_thickness(self, mDict):
        d_layer_dlayer_thickness = (mDict['val_layer']-mDict['val_background'])*self._atanLayerDeriv_layer_thickness(mDict)
        d_block_dlayer_thickness = ((mDict['val_block']-self.layer_cont(mDict))*self._atanBlock3dDeriv_layer_thickness(mDict)
                                - d_layer_dlayer_thickness*self._atanBlock3d(mDict))
        return d_layer_dlayer_thickness + d_block_dlayer_thickness

    def _deriv3d_x0_block(self, mDict):
        d_layer_dx0 = 0.
        d_block_dx0 = (mDict['val_block']-self.layer_cont(mDict))*self._atanBlock3dDeriv_x0(mDict)
        return d_layer_dx0 + d_block_dx0

    def _deriv3d_y0_block(self, mDict):
        d_layer_dy0 = 0.
        d_block_dy0 = (mDict['val_block']-self.layer_cont(mDict))*self._atanBlock3dDeriv_y0(mDict)
        return d_layer_dy0 + d_block_dy0

    def _deriv3d_dx_block(self, mDict):
        d_layer_ddx = 0.
        d_block_ddx = (mDict['val_block']-self.layer_cont(mDict))*self._atanBlock3dDeriv_dx(mDict)
        return d_layer_ddx + d_block_ddx

    def _deriv3d_dy_block(self, mDict):
        d_layer_ddy = 0.
        d_block_ddy = (mDict['val_block']-self.layer_cont(mDict))*self._atanBlock3dDeriv_dy(mDict)
        return d_layer_ddy + d_block_ddy

    def _deriv3d(self, m):

        mDict = self.mDict(m)

        return np.vstack([
                            self._deriv3d_val_background(mDict),
                            self._deriv3d_val_layer(mDict),
                            self._deriv3d_val_block(mDict),
                            self._deriv3d_layer_center(mDict),
                            self._deriv3d_layer_thickness(mDict),
                            self._deriv3d_x0_block(mDict),
                            self._deriv3d_y0_block(mDict),
                            self._deriv3d_dx_block(mDict),
                            self._deriv3d_dy_block(mDict),
                        ]).T

    def _transform(self, m):

        if self.mesh.dim == 2:
            return self._transform2d(m)
        elif self.mesh.dim == 3:
            return self._transform3d(m)

    def deriv(self, m):

        if self.mesh.dim == 2:
            return sp.csr_matrix(self._deriv2d(m))
        elif self.mesh.dim == 3:
            return sp.csr_matrix(self._deriv3d(m))
=======
class SplineMap(ParametricSplineMap):
    """SplineMap is depreciated. Use ParametricSplineMap instead.
    """

    def __init__(self, mesh, pts, ptsv=None, order=3, logSigma=True,
                 normal='X'):
        warnings.warn(
            "`SplineMap` is deprecated and will be removed in future "
            "versions. Use `ParametricSplineMap` instead",
            FutureWarning)
        ParametricSplineMap.__init__(self, mesh, pts, ptsv, order, logSigma,
                                     normal)
>>>>>>> 20b324f0
<|MERGE_RESOLUTION|>--- conflicted
+++ resolved
@@ -22,12 +22,8 @@
         Utils.setKwargs(self, **kwargs)
 
         if nP is not None:
-<<<<<<< HEAD
-            assert type(nP) in [int, long, np.int64], ' Number of parameters must be an integer.'
-=======
-            assert type(nP) in [int, long], 'Number of parameters '
-            'must be an integer.'
->>>>>>> 20b324f0
+            assert type(nP) in [int, long], ('Number of parameters '
+                'must be an integer.')
 
         self.mesh = mesh
         self._nP = nP
@@ -142,8 +138,10 @@
 
     def _assertMatchesPair(self, pair):
         assert (isinstance(self, pair) or
-            isinstance(self, ComboMap) and isinstance(self.maps[0], pair)
-            ), "Mapping object must be an instance of a {0!s} class.".format((pair.__name__))
+                isinstance(self, ComboMap) and
+                isinstance(self.maps[0], pair)
+                ), ("Mapping object must be an instance of a {0!s} "
+                    "class.".format((pair.__name__)))
 
     def __mul__(self, val):
         if isinstance(val, IdentityMap):
@@ -546,7 +544,6 @@
 class Mesh2Mesh(IdentityMap):
     """
         Takes a model on one mesh are translates it to another mesh.
-<<<<<<< HEAD
 
         .. plot::
 
@@ -573,9 +570,6 @@
             ax.set_title('Fine Mesh (Interpolated)')
             plt.show()
 
-
-=======
->>>>>>> 20b324f0
     """
 
     def __init__(self, meshes, **kwargs):
@@ -719,18 +713,19 @@
             return self.P * v
         return self.P
 
+
 class Projection(IdentityMap):
     """
         A map to rearrange parameters
 
     """
 
-
     def __init__(self, indTo, indFrom, shape, mesh=None, **kwargs):
 
         assert len(indTo) == len(indFrom)
 
-        self.P = sp.csr_matrix((np.ones(len(indTo)), (indTo, indFrom)), shape=shape)
+        self.P = sp.csr_matrix((np.ones(len(indTo)), (indTo, indFrom)),
+                               shape=shape)
         self._shape = shape
 
         super(Projection, self).__init__(mesh, **kwargs)
@@ -1229,7 +1224,25 @@
         else:
             raise(Exception("Not Implemented for Y and Z, your turn :)"))
 
-<<<<<<< HEAD
+        if v is not None:
+            return sp.csr_matrix(np.c_[g1, g2, g3]) * v
+        return sp.csr_matrix(np.c_[g1, g2, g3])
+
+
+class SplineMap(ParametricSplineMap):
+    """SplineMap is depreciated. Use ParametricSplineMap instead.
+    """
+
+    def __init__(self, mesh, pts, ptsv=None, order=3, logSigma=True,
+                 normal='X'):
+        warnings.warn(
+            "`SplineMap` is deprecated and will be removed in future "
+            "versions. Use `ParametricSplineMap` instead",
+            FutureWarning)
+        ParametricSplineMap.__init__(self, mesh, pts, ptsv, order, logSigma,
+                                     normal)
+
+
 class ParametrizedLayer(IdentityMap):
     """
         Parametrized Layer Space
@@ -1340,16 +1353,10 @@
 
         layer_bottom = mDict['layer_center'] - mDict['layer_thickness'] / 2.
         layer_top = mDict['layer_center'] + mDict['layer_thickness'] / 2.
-=======
-        if v is not None:
-            return sp.csr_matrix(np.c_[g1, g2, g3]) * v
-        return sp.csr_matrix(np.c_[g1, g2, g3])
->>>>>>> 20b324f0
 
         return (-0.5*self._atanfctDeriv(z, layer_bottom, self.slope)*self._atanfct(z, layer_top, -self.slope)
                 + 0.5*self._atanfct(z, layer_bottom, self.slope)*self._atanfctDeriv(z, layer_top, -self.slope))
 
-<<<<<<< HEAD
     def layer_cont(self, mDict):
         return mDict['val_background'] + (mDict['val_layer'] - mDict['val_background'])*self._atanLayer(mDict)
 
@@ -1510,7 +1517,6 @@
 
         return layer + casing + insideCasing
 
-
     def _deriv_val_background(self, mDict):
         d_layer_cont_dval_background = 1. - self._atanLayer(mDict) # contribution from the layered background
         d_casing_cont_dval_background = -1. * d_layer_cont_dval_background * self._atanCasing(mDict)
@@ -1591,7 +1597,6 @@
                 ]).T)
 
 
-
 class ParametrizedBlockInLayer(ParametrizedLayer):
     """
         Parametrized Block in a Layered Space
@@ -1929,17 +1934,6 @@
             return sp.csr_matrix(self._deriv2d(m))
         elif self.mesh.dim == 3:
             return sp.csr_matrix(self._deriv3d(m))
-=======
-class SplineMap(ParametricSplineMap):
-    """SplineMap is depreciated. Use ParametricSplineMap instead.
-    """
-
-    def __init__(self, mesh, pts, ptsv=None, order=3, logSigma=True,
-                 normal='X'):
-        warnings.warn(
-            "`SplineMap` is deprecated and will be removed in future "
-            "versions. Use `ParametricSplineMap` instead",
-            FutureWarning)
-        ParametricSplineMap.__init__(self, mesh, pts, ptsv, order, logSigma,
-                                     normal)
->>>>>>> 20b324f0
+
+
+
