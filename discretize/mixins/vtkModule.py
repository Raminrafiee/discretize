"""
This module provides a way for ``discretize`` meshes to be
converted to VTK data objects (and back when possible) if the
`VTK Python package`_ is available.
The :class:`discretize.mixins.vtkModule.vtkInterface` class becomes inherrited
by all mesh objects and allows users to directly convert any given mesh by
calling that mesh's ``toVTK()`` method
(note that this method will not be available if VTK is not available).

.. _`VTK Python package`: https://pypi.org/project/vtk/

This functionality was originally developed so that discretize could be
interoperable with PVGeo_, providing a direct interface for discretize meshes
within ParaView and other VTK powered platforms. This interoperablity allows
users to visualize their finite volume meshes and model data from discretize
along side all their other georeferenced datasets in a common rendering
environment.

.. _PVGeo: http://pvgeo.org
.. _vtki: http://www.vtki.org

Another notable VTK powered software platforms is ``vtki`` (see vtki_ docs)
which provides a direct interface to the VTK software library through accesible
Python data structures and NumPy arrays::

    pip install vtki

By default, the ``toVTK()`` method will return a ``vtki`` data object so that
users can immediately start visualizing their data in 3D.

See :ref:`vtki_demo_ref` for an example of the types of integrated
visualizations that are possible leveraging the link between discretize, vtki_,
and PVGeo_:

.. image:: ../images/vtki_laguna_del_maule.png
   :target: http://pvgeo.org
   :alt: PVGeo Example Visualization

.. admonition:: Laguna del Maule Bouguer Gravity
   :class: note

    This data scene is was produced from the `Laguna del Maule Bouguer Gravity`_
    example provided by Craig Miller (see Maule volcanic field, Chile. Refer to
    Miller et al 2016 EPSL for full details.)

    The rendering below shows several data sets and a model integrated together:

    * `Point Data`: the Bouguer gravity anomalies
    * Topography Surface
    * `Inverted Model`: The model has been both sliced and thresholded for low values

.. _`Laguna del Maule Bouguer Gravity`: http://docs.simpeg.xyz/content/examples/04-grav/plot_laguna_del_maule_inversion.html#sphx-glr-content-examples-04-grav-plot-laguna-del-maule-inversion-py

"""
import os
import numpy as np

# from ..utils import cyl2cart

import vtk
import vtk.util.numpy_support as nps
from vtk import VTK_VERSION
from vtk import vtkXMLRectilinearGridWriter
from vtk import vtkXMLUnstructuredGridWriter
from vtk import vtkXMLStructuredGridWriter
from vtk import vtkXMLRectilinearGridReader

import warnings


def assignCellData(vtkDS, models=None):
    """Assign the model(s) to the VTK dataset as CellData

    Parameters
    ----------

    vtkDS : vtki.Common
        Any given VTK data object that has cell data

    models : dict(numpy.ndarray)
        Name('s) and array('s). Match number of cells

    """
    nc = vtkDS.GetNumberOfCells()
    if models is not None:
        for name, mod in models.items():
            # Convert numpy array
            if mod.size != nc:
                raise RuntimeError('Number of model cells ({}) does not match number of mesh cells ({}).'.format(mod.size, nc))
            vtkDoubleArr = nps.numpy_to_vtk(mod, deep=1)
            vtkDoubleArr.SetName(name)
            vtkDS.GetCellData().AddArray(vtkDoubleArr)
    return vtkDS



class vtkInterface(object):
    """This class is full of methods that enable ``discretize`` meshes to
    be converted to VTK data objects (and back when possible). This is
    inherritted by the :class:`discretize.BaseMesh.BaseMesh` class so all these
    methods are available to any mesh object!

    ``CurvilinearMesh``, ``TreeMesh``, and ``TensorMesh`` are all currently
    implemented. The ``CylMesh`` is not implemeted and will raise and excpetion.
    The following is an example of how to use the VTK interface to construct
    VTK data objects or write VTK files.

    .. code-block:: python
       :emphasize-lines: 8,11

       import discretize
       import numpy as np
       h1 = np.linspace(.1, .5, 3)
       h2 = np.linspace(.1, .5, 5)
       h3 = np.linspace(.1, .8, 3)
       mesh = discretize.TensorMesh([h1, h2, h3])

       # Get a VTK data object
       dataset = mesh.toVTK()

       # Save this mesh to a VTK file
       mesh.writeVTK('sample_mesh')

    Note that if your mesh is defined on a reference frame that is not the
    traditional <X,Y,Z> system with vectors of :math:`(1,0,0)`, :math:`(0,1,0)`,
    and :math:`(0,0,1)`, then the mesh will be rotated to be on the traditional
    reference frame. The previous example snippet provides a
    :class:`vtki.RectilinearGrid` object because that tensor mesh lies on the
    traditional reference frame. If we alter the reference frame, then we yield
    a :class:`vtki.StructuredGrid` that is the same mesh rotated in space.

    .. code-block:: python

       # Defined a rotated reference frame
       mesh.axis_u = (1,-1,0)
       mesh.axis_v = (-1,-1,0)
       mesh.axis_w = (0,0,1)
       # Check that the referenc fram is valid
       mesh._validate_orientation()

       # Yield the rotated vtkStructuredGrid
       dataset_r = mesh.toVTK()

       # or write it out to a VTK format
       mesh.writeVTK('sample_rotated')

    The two above code snippets produce a :class:`vtki.RectilinearGrid` and a
    :class:`vtki.StructuredGrid` respecitvely. To demonstarte the difference, we
    have plotted the two datasets next to eachother where the first mesh is in
    green and its data axes are parrallel to the traditional cartesian reference
    frame. The second, rotated mesh is shown in red and its data axii are
    rotated from the traditional cartesian refence frame as specified by the
    ``axis_u``, ``axis_v``, and ``axis_w`` properties.

    .. code-block:: python

        import vtki
        vtki.set_plot_theme('document')

        p = vtki.BackgroundPlotter()
        p.add_mesh(dataset, color='green', show_edges=True)
        p.add_mesh(dataset_r, color='maroon', show_edges=True)
        p.show_grid()
        p.screenshot('vtk-rotated-example.png')

    .. image:: ../../images/vtk-rotated-example.png

    """

    def __treeMeshToVTK(mesh, models=None):
        """
        Constructs a :class:`vtki.UnstructuredGrid` object of this tree mesh and
        the given models as ``cell_arrays`` of that ``vtki`` dataset.

        Parameters
        ----------

        mesh : discretize.TreeMesh
            The tree mesh to convert to a :class:`vtki.UnstructuredGrid`

        models : dict(numpy.ndarray)
            Name('s) and array('s). Match number of cells

        """
        # Make the data parts for the vtu object
        # Points
        ptsMat = np.vstack((mesh.gridN, mesh.gridhN))

        # Adjust if result was 2D (voxels are pixels in 2D):
        VTK_CELL_TYPE = vtk.VTK_VOXEL
        if ptsMat.shape[1] == 2:
            # Add Z values of 0.0 if 2D
            ptsMat = np.c_[ptsMat, np.zeros(ptsMat.shape[0])]
            VTK_CELL_TYPE = vtk.VTK_PIXEL
        if ptsMat.shape[1] != 3:
            raise RuntimeError('Points of the mesh are improperly defined.')
        # Rotate the points to the cartesian system
        ptsMat = np.dot(ptsMat, mesh.rotation_matrix)
        # Grab the points
        vtkPts = vtk.vtkPoints()
        vtkPts.SetData(nps.numpy_to_vtk(ptsMat, deep=True))
        # Cells
        cellArray = [c for c in mesh]
        cellConn = np.array([cell.nodes for cell in cellArray])
        cellsMat = np.concatenate((np.ones((cellConn.shape[0], 1), dtype=int)*cellConn.shape[1], cellConn), axis=1).ravel()
        cellsArr = vtk.vtkCellArray()
        cellsArr.SetNumberOfCells(cellConn.shape[0])
        cellsArr.SetCells(cellConn.shape[0], nps.numpy_to_vtk(cellsMat, deep=True, array_type=vtk.VTK_ID_TYPE))
        # Make the object
        output = vtk.vtkUnstructuredGrid()
        output.SetPoints(vtkPts)
        output.SetCells(VTK_CELL_TYPE, cellsArr)
        # Add the level of refinement as a cell array
        cell_levels = np.array([cell._level for cell in cellArray])
        refineLevelArr = nps.numpy_to_vtk(cell_levels, deep=1)
        refineLevelArr.SetName('octreeLevel')
        output.GetCellData().AddArray(refineLevelArr)
        ubc_order = mesh._ubc_order
        # order_ubc will re-order from treemesh ordering to UBC ordering
        # need the opposite operation
        un_order = np.empty_like(ubc_order)
        un_order[ubc_order] = np.arange(len(ubc_order))
        order = nps.numpy_to_vtk(un_order)
        order.SetName('index_cell_corner')
        output.GetCellData().AddArray(order)
        # Assign the model('s) to the object
        return assignCellData(output, models=models)

    @staticmethod
    def __createStructGrid(ptsMat, dims, models=None):
        """An internal helper to build out structured grids"""
        # Adjust if result was 2D:
        if ptsMat.shape[1] == 2:
            # Figure out which dim is null
            nullDim = dims.index(None)
            ptsMat = np.insert(ptsMat, nullDim, np.zeros(ptsMat.shape[0]), axis=1)
        if ptsMat.shape[1] != 3:
            raise RuntimeError('Points of the mesh are improperly defined.')
        # Convert the points
        vtkPts = vtk.vtkPoints()
        vtkPts.SetData(nps.numpy_to_vtk(ptsMat, deep=True))
        # Uncover hidden dimension
        for i, d in enumerate(dims):
            if d is None:
                dims[i] = 0
            dims[i] = dims[i] + 1
        output = vtk.vtkStructuredGrid()
        output.SetDimensions(dims[0], dims[1], dims[2]) # note this subtracts 1
        output.SetPoints(vtkPts)
        # Assign the model('s) to the object
        return assignCellData(output, models=models)

    def __getRotatedNodes(mesh):
        """A helper to get the nodes of a mesh rotated by specified axes"""
        nodes = mesh.gridN
        if mesh.dim == 1:
            nodes = np.c_[mesh.gridN, np.zeros((mesh.nN, 2))]
        elif mesh.dim == 2:
            nodes = np.c_[mesh.gridN, np.zeros((mesh.nN, 1))]
        # Now garuntee nodes are correct
        if nodes.shape != (mesh.nN, 3):
            raise RuntimeError('Nodes of the grid are improperly defined.')
        # Rotate the points based on the axis orientations
        mesh._validate_orientation()
        return np.dot(nodes, mesh.rotation_matrix)

    def __tensorMeshToVTK(mesh, models=None):
        """
        Constructs a :class:`vtki.RectilinearGrid`
        (or a :class:`vtki.StructuredGrid`) object of this tensor mesh and the
        given models as ``cell_arrays`` of that grid.
        If the mesh is defined on a normal cartesian system then a rectilinear
        grid is generated. Otherwise, a structured grid is generated.

        Parameters
        ----------

        mesh : discretize.TensorMesh
            The tensor mesh to convert to a :class:`vtki.RectilinearGrid`

        models : dict(numpy.ndarray)
            Name('s) and array('s). Match number of cells

        """
        # Deal with dimensionalities
        if mesh.dim >= 1:
            vX = mesh.vectorNx
            xD = mesh.nNx
            yD, zD = 1, 1
            vY, vZ = np.array([0, 0])
        if mesh.dim >= 2:
            vY = mesh.vectorNy
            yD = mesh.nNy
        if mesh.dim == 3:
            vZ = mesh.vectorNz
            zD = mesh.nNz
        # If axis orientations are standard then use a vtkRectilinearGrid
        if not mesh.reference_is_rotated:
            # Use rectilinear VTK grid.
            # Assign the spatial information.
            output = vtk.vtkRectilinearGrid()
            output.SetDimensions(xD, yD, zD)
            output.SetXCoordinates(nps.numpy_to_vtk(vX, deep=1))
            output.SetYCoordinates(nps.numpy_to_vtk(vY, deep=1))
            output.SetZCoordinates(nps.numpy_to_vtk(vZ, deep=1))
            return assignCellData(output, models=models)
        # Use a structured grid where points are rotated to the cartesian system
        ptsMat = vtkInterface.__getRotatedNodes(mesh)
        dims = [mesh.nCx, mesh.nCy, mesh.nCz]
        # Assign the model('s) to the object
        return vtkInterface.__createStructGrid(ptsMat, dims, models=models)


    def __curvilinearMeshToVTK(mesh, models=None):
        """
        Constructs a :class:`vtki.StructuredGrid` of this mesh and the given
        models as ``cell_arrays`` of that object.

        Parameters
        ----------

        mesh : discretize.CurvilinearMesh
            The curvilinear mesh to convert to a :class:`vtki.StructuredGrid`

        models : dict(numpy.ndarray)
            Name('s) and array('s). Match number of cells

        """
        ptsMat = vtkInterface.__getRotatedNodes(mesh)
        dims = [mesh.nCx, mesh.nCy, mesh.nCz]
        return vtkInterface.__createStructGrid(ptsMat, dims, models=models)


    def __cylMeshToVTK(mesh, models=None):
        """This treats the CylindricalMesh defined in cylindrical coordinates
        :math:`(r, \theta, z)` and transforms it to cartesian coordinates.
        """
        # # Points
        # ptsMat = cyl2cart(mesh.gridN)
        # dims = [mesh.nCx, mesh.nCy, mesh.nCz]
        # return vtkInterface.__createStructGrid(ptsMat, dims, models=models)
        raise NotImplementedError('`CylMesh`s are not currently supported for VTK conversion.')


    def toVTK(mesh, models=None):
        """Convert this mesh object to it's proper ``vtki`` data object with
        the given model dictionary as the cell data of that dataset.

        Parameters
        ----------

        models : dict(numpy.ndarray)
            Name('s) and array('s). Match number of cells

        """
        # TODO: mesh.validate()
        converters = {
            'tree' : vtkInterface.__treeMeshToVTK,
            'tensor' : vtkInterface.__tensorMeshToVTK,
            'curv' : vtkInterface.__curvilinearMeshToVTK,
            #TODO: 'CylMesh' : vtkInterface.__cylMeshToVTK,
            }
        key = mesh._meshType.lower()
        try:
            convert = converters[key]
        except KeyError:
            raise RuntimeError('Mesh type `{}` is not currently supported for VTK conversion.'.format(key))
        # Convert the data object then attempt a wrapping with `vtki`
        cvtd = convert(mesh, models=models)
        try:
            import vtki
            cvtd = vtki.wrap(cvtd)
        except ImportError:
            warnings.warn('For easier use of VTK objects, you should install `vtki` (the VTK interface): pip install vtki')
        return cvtd

    @staticmethod
    def _saveUnstructuredGrid(fileName, vtkUnstructGrid, directory=''):
        """Saves a VTK unstructured grid file (vtu) for an already generated
        :class:`vtki.UnstructuredGrid` object.

        Parameters
        ----------

        fileName : str
            path to the output vtk file or just its name if directory is specified

        directory : str
            directory where the UBC GIF file lives

        """
        if not isinstance(vtkUnstructGrid, vtk.vtkUnstructuredGrid):
            raise RuntimeError('`_saveUnstructuredGrid` can only handle `vtkUnstructuredGrid` objects. `%s` is not supported.' % vtkUnstructGrid.__class__)
        # Check the extension of the fileName
        fname = os.path.join(directory, fileName)
        ext = os.path.splitext(fname)[1]
        if ext is '':
            fname = fname + '.vtu'
        elif ext not in '.vtu':
            raise IOError('{:s} is an incorrect extension, has to be .vtu'.format(ext))
        # Make the writer
        vtuWriteFilter = vtkXMLUnstructuredGridWriter()
        if float(VTK_VERSION.split('.')[0]) >= 6:
            vtuWriteFilter.SetInputDataObject(vtkUnstructGrid)
        else:
            vtuWriteFilter.SetInput(vtkUnstructGrid)
        vtuWriteFilter.SetFileName(fname)
        # Write the file
        vtuWriteFilter.Update()

    @staticmethod
    def _saveStructuredGrid(fileName, vtkStructGrid, directory=''):
        """Saves a VTK structured grid file (vtk) for an already generated
        :class:`vtki.StructuredGrid` object.

        Parameters
        ----------

        fileName : str
            path to the output vtk file or just its name if directory is specified

        directory : str
            directory where the UBC GIF file lives

        """
        if not isinstance(vtkStructGrid, vtk.vtkStructuredGrid):
            raise RuntimeError('`_saveStructuredGrid` can only handle `vtkStructuredGrid` objects. `{}` is not supported.'.format(vtkStructGrid.__class__))
        # Check the extension of the fileName
        fname = os.path.join(directory, fileName)
        ext = os.path.splitext(fname)[1]
        if ext is '':
            fname = fname + '.vts'
        elif ext not in '.vts':
            raise IOError('{:s} is an incorrect extension, has to be .vts'.format(ext))
        # Make the writer
        writer = vtkXMLStructuredGridWriter()
        if float(VTK_VERSION.split('.')[0]) >= 6:
            writer.SetInputDataObject(vtkStructGrid)
        else:
            writer.SetInput(vtkStructGrid)
        writer.SetFileName(fname)
        # Write the file
        writer.Update()

    @staticmethod
    def _saveRectilinearGrid(fileName, vtkRectGrid, directory=''):
        """Saves a VTK rectilinear file (vtr) ffor an already generated
        :class:`vtki.RectilinearGrid` object.

        Parameters
        ----------

        fileName : str
            path to the output vtk file or just its name if directory is specified

        directory : str
            directory where the UBC GIF file lives

        """
        if not isinstance(vtkRectGrid, vtk.vtkRectilinearGrid):
            raise RuntimeError('`_saveRectilinearGrid` can only handle `vtkRectilinearGrid` objects. `{}` is not supported.'.format(vtkRectGrid.__class__))
        # Check the extension of the fileName
        fname = os.path.join(directory, fileName)
        ext = os.path.splitext(fname)[1]
        if ext is '':
            fname = fname + '.vtr'
        elif ext not in '.vtr':
            raise IOError('{:s} is an incorrect extension, has to be .vtr'.format(ext))
        # Write the file.
        vtrWriteFilter = vtkXMLRectilinearGridWriter()
        if float(VTK_VERSION.split('.')[0]) >= 6:
            vtrWriteFilter.SetInputDataObject(vtkRectGrid)
        else:
            vtuWriteFilter.SetInput(vtuObj)
        vtrWriteFilter.SetFileName(fname)
        vtrWriteFilter.Update()

    def writeVTK(mesh, fileName, models=None, directory=''):
        """Makes and saves a VTK object from this mesh and given models

        Parameters
        ----------

        fileName : str
            path to the output vtk file or just its name if directory is specified

        models : dict
            dictionary of numpy.array - Name('s) and array('s). Match number of cells

        directory : str
            directory where the UBC GIF file lives


        """
        vtkObj = vtkInterface.toVTK(mesh, models=models)
        writers = {
            'vtkUnstructuredGrid' : vtkInterface._saveUnstructuredGrid,
            'vtkRectilinearGrid' : vtkInterface._saveRectilinearGrid,
            'vtkStructuredGrid' : vtkInterface._saveStructuredGrid,
            }
        key = vtkObj.GetClassName()
        try:
            write = writers[key]
        except:
            raise RuntimeError('VTK data type `%s` is not currently supported.' % key)
        return write(fileName, vtkObj, directory=directory)


class vtkTensorRead(object):
    """Provides a convienance method for reading VTK Rectilinear Grid files
    as ``TensorMesh`` objects."""

<<<<<<< HEAD
    @classmethod
    def readVTK(TensorMesh, fileName, directory=''):
        """Read VTK Rectilinear (vtr xml file) and return Tensor mesh and model

        Parameters
        ----------

        fileName : str
            path to the vtr model file to read or just its name if directory is specified

        directory : str
            directory where the UBC GIF file lives
=======

    @classmethod
    def vtkToTensorMesh(TensorMesh, vtrGrid):
        """Converts a ``vtkRectilinearGrid`` or :class:`vtki.RectilinearGrid`
        to a :class:`discretize.TensorMesh` object.
>>>>>>> dec7a5f5


        Returns
        -------
        tuple
            (TensorMesh, modelDictionary)
        """
        # Sort information
        hx = np.abs(np.diff(nps.vtk_to_numpy(vtrGrid.GetXCoordinates())))
        xR = nps.vtk_to_numpy(vtrGrid.GetXCoordinates())[0]
        hy = np.abs(np.diff(nps.vtk_to_numpy(vtrGrid.GetYCoordinates())))
        yR = nps.vtk_to_numpy(vtrGrid.GetYCoordinates())[0]
        zD = np.diff(nps.vtk_to_numpy(vtrGrid.GetZCoordinates()))
        # Check the direction of hz
        if np.all(zD < 0):
            hz = np.abs(zD[::-1])
            zR = nps.vtk_to_numpy(vtrGrid.GetZCoordinates())[-1]
        else:
            hz = np.abs(zD)
            zR = nps.vtk_to_numpy(vtrGrid.GetZCoordinates())[0]
        x0 = np.array([xR, yR, zR])

        # Make the object
        tensMsh = TensorMesh([hx, hy, hz], x0=x0)

        # Grap the models
        models = {}
        for i in np.arange(vtrGrid.GetCellData().GetNumberOfArrays()):
            modelName = vtrGrid.GetCellData().GetArrayName(i)
            if np.all(zD < 0):
                modFlip = nps.vtk_to_numpy(vtrGrid.GetCellData().GetArray(i))
                tM = tensMsh.r(modFlip, 'CC', 'CC', 'M')
                modArr = tensMsh.r(tM[:, :, ::-1], 'CC', 'CC', 'V')
            else:
                modArr = nps.vtk_to_numpy(vtrGrid.GetCellData().GetArray(i))
            models[modelName] = modArr

        # Return the data
        return tensMsh, models

    @classmethod
    def readVTK(TensorMesh, fileName, directory=''):
        """Read VTK Rectilinear (vtr xml file) and return Tensor mesh and model

        Input:

        :param str fileName: path to the vtr model file to read or just its name if directory is specified
        :param str directory: directory where the UBC GIF file lives

        Output:

        :rtype: tuple
        :return: (TensorMesh, modelDictionary)
        """
        fname = os.path.join(directory, fileName)
        # Read the file
        vtrReader = vtkXMLRectilinearGridReader()
        vtrReader.SetFileName(fname)
        vtrReader.Update()
        vtrGrid = vtrReader.GetOutput()
        return TensorMesh.vtkToTensorMesh(vtrGrid)<|MERGE_RESOLUTION|>--- conflicted
+++ resolved
@@ -510,32 +510,11 @@
     """Provides a convienance method for reading VTK Rectilinear Grid files
     as ``TensorMesh`` objects."""
 
-<<<<<<< HEAD
-    @classmethod
-    def readVTK(TensorMesh, fileName, directory=''):
-        """Read VTK Rectilinear (vtr xml file) and return Tensor mesh and model
-
-        Parameters
-        ----------
-
-        fileName : str
-            path to the vtr model file to read or just its name if directory is specified
-
-        directory : str
-            directory where the UBC GIF file lives
-=======
-
     @classmethod
     def vtkToTensorMesh(TensorMesh, vtrGrid):
         """Converts a ``vtkRectilinearGrid`` or :class:`vtki.RectilinearGrid`
         to a :class:`discretize.TensorMesh` object.
->>>>>>> dec7a5f5
-
-
-        Returns
-        -------
-        tuple
-            (TensorMesh, modelDictionary)
+
         """
         # Sort information
         hx = np.abs(np.diff(nps.vtk_to_numpy(vtrGrid.GetXCoordinates())))
@@ -574,15 +553,20 @@
     def readVTK(TensorMesh, fileName, directory=''):
         """Read VTK Rectilinear (vtr xml file) and return Tensor mesh and model
 
-        Input:
-
-        :param str fileName: path to the vtr model file to read or just its name if directory is specified
-        :param str directory: directory where the UBC GIF file lives
-
-        Output:
-
-        :rtype: tuple
-        :return: (TensorMesh, modelDictionary)
+        Parameters
+        ----------
+
+        fileName : str
+            path to the vtr model file to read or just its name if directory is specified
+
+        directory : str
+            directory where the UBC GIF file lives
+
+
+        Returns
+        -------
+        tuple
+            (TensorMesh, modelDictionary)
         """
         fname = os.path.join(directory, fileName)
         # Read the file
